--- conflicted
+++ resolved
@@ -13,21 +13,13 @@
    - env:
         - name: LOGDNA_METRICS_PORT
           value: "9881"
-```    
-Linux:
-```yaml
-   LOGDNA_METRICS_PORT:9881
-
 ```
 Linux:
 ```bash
    LOGDNA_METRICS_PORT=9881
 
-<<<<<<< HEAD
-=======
 ```
 
->>>>>>> cd723a0b
 To access the metrics that are agent-related, use the prefix `logdna_agent_`. To access metrics about process status information (e.g.memory and CPU usage), use the prefix  `process_`.
 
 ## Enabling Prometheus target discovery on Kubernetes
