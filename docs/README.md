# LogDNA Agent

![agent version](https://img.shields.io/badge/Version-3.7.0-E9FF92.svg)
[![made-with-rust](https://img.shields.io/badge/Made%20with-Rust-orange.svg)](https://www.rust-lang.org/)

Mezmo, formerly LogDNA, enables enterprises to ingest all of their log data to a single platform, normalize it, and route it to the appropriate teams so that they can take meaningful action in real time. Join us at the Mezmo community [forum](https://community.logdna.com).

The LogDNA agent is a resource-efficient log collection client that forwards logs to [LogDNA]. This version of the agent is written in [Rust] to ensure maximum performance, and when coupled with LogDNA's web application, provides a powerful log management tool for distributed systems, including [Kubernetes] clusters. Supported platforms include Linux, Windows and Mac.


<table>
  <thead>
    <tr>
      <td align="left">
        :information_source: Information
      </td>
    </tr>
  </thead>
  <tbody>
    <tr>
      <td>
        <ul>
As part of the new company name change, we will be changing the name of our agent to <b>mezmo-agent</b>. This will happen over a series of releases. In <b>3.6</b> we will be introducing environment variables prefixed with <b>MZ_</b> in addition to the existing prefix of <b>LOGDNA_</b>. In <b>3.7</b> we will release both the agent binaries and yaml files with mezmo in the names. Here again we will do this in tandem with the logdna name. In our <b>4.0</b> version, we will fully deprecate all previous references to <b>LOGDNA_</b> and logdna.
        </ul>
      </td>
    </tr>
  </tbody>
</table>


[LogDNA]: https://logdna.com
[Rust]: https://www.rust-lang.org/
[Kubernetes]: https://kubernetes.io/

## Table of Contents

* [Managing Deployments](#managing-deployments)
  * [Installing on Kubernetes](#installing-on-kubernetes)
    * [Using manifest files](#using-manifest-files)
    * [Using Helm](#using-helm)
  * [Installing on OpenShift](#installing-on-openshift)
  * [Installing on Linux](#installing-on-linux)
    * [Running as Non-Root](#running-as-non-root)
    * [Additional Installation Options](#additional-installation-options)
  * [Installing on Windows](#installing-on-windows)
* [Building](#building-the-logdna-agent)
  * [Building Docker image](#building-docker-image)
* [Configuration](#configuration)
  * [Options](#options)
  * [Configuring the Environment](#configuring-the-environment)
  * [Configuring Lookback](#configuring-lookback)
  * [Configuring Journald](#configuring-journald)
  * [Configuring regex for redaction and exclusion or inclusion](#configuring-regex-for-redaction-and-exclusion-or-inclusion)
  * [Resource Limits](#resource-limits)
  * [Exposing Agent Metrics](#exposing-agent-metrics)

## Managing Deployments

The agent is supported for Kubernetes 1.9+ and Red Hat OpenShift 4.5+ environments.

### Installing on Kubernetes

You can use the manifest YAML files in this repository or use Helm package manager to deploy the agent in your
Kubernetes cluster.

#### Using manifest files

__NOTE__: The Kubernetes manifest YAML files in this repository (and referenced in this
documentation) describe the version of the LogDNA Agent in the current commit
tree and no other version of the LogDNA agent. If you apply the Kubernetes manifest
found in the current tree then your cluster _will_ be running the version described
by the current commit which may not be ready for general use.

Follow the full instructions in the documentation to [deploy on Kubernetes using resource
files](KUBERNETES.md).

#### Using Helm

Visit the documentation to [install the agent on Kubernetes using Helm](HELM.md).

### Installing on OpenShift

Follow the instructions for [deploying the agent on Red Hat OpenShift](OPENSHIFT.md).

### Installing on Linux

Refer to the documentation for [deploying the agent on Linux](LINUX.md).

<<<<<<< HEAD
### Installing on Windows

Refer to the documentation for [installing the agent on Windows](WINDOWS.md).

### Installing on MacOS

Refer to the documentation for [installing the agent on MacOS](MACOS.md).


### Running as Non-Root
=======
#### Running as Non-Root
>>>>>>> 59c3e4d2

By default the agent will run as root. Below are environment-specific instructions for running the agent as a non-root user.

* [Running as Non-Root on Kubernetes](KUBERNETES.md#run-as-non-root)
* [Running as Non-Root on OpenShift](OPENSHIFT.md#run-as-non-root)

If you configure the LogDNA Agent to run as non-root, review the [documentation about enabling "statefulness" for the agent](KUBERNETES.md#enabling-persistent-agent-state).

#### Additional Installation Options

More information about managing your deployments is documented for [Kubernetes](KUBERNETES.md) or [OpenShift](OPENSHIFT.md). This includes topics such as

* Version specific upgrade paths
* Collecting system logs through Journald

### Installing on Windows

Refer to the documentation for [installing the agent on Windows](WINDOWS.md).

## Building the LogDNA Agent

Obtain the source code to build the agent from our [GitHub repository](https://github.com/logdna/logdna-agent-v2). You can either download the source files as a .zip file, or clone the repository.

* Use the following commands to clone and then cd into this repository:

```
git clone https://github.com/logdna/logdna-agent-v2.git
cd logdna-agent-v2
```

Next, select how you want to build the agent: as a docker image or as a Linux binary.

### Building Docker image

To build a Docker image of the agent, ensure the Docker command is installed properly, verify that the Docker engine is running, and then run the following command:

```
make build-image
```

The resulting image can be found by listing the images:

```console
foo@bar:~$ docker images
REPOSITORY              TAG                 IMAGE ID            CREATED             SIZE
logdna-agent-v2         dcd54a0             e471b3d8a409        22 seconds ago      135MB
```

You can also obtain the image and review our tagging scheme on [DockerHub](https://hub.docker.com/r/logdna/logdna-agent).

### Building Agent Binary on Linux

The agent requires rustc [cargo-make](https://github.com/sagiegurari/cargo-make) to build. If rustc and cargo are [installed](https://www.rust-lang.org/tools/install), simply run the following command to build the agent:

```
cargo build --release
```

The compiled binary will be built to `./target/release/logdna-agent`.


### Helper scripts
Some make helper scripts are located under `./scripts` folder:
```
* mk                    make "build" target - build Agent from rust sources
* mk.lint               make "lint" target - run linting
* mk.test               make "test" target - run unit tests
* mk.integration_test   make "integration_test" target - run integration tests
* mk.image              make "image" target - create Agent container image and publish it in local docker
```
#### Note:
- all targets are using "rust-xxxx" container image from "logdna/build-images" registry, will try to use local image first.
- to build arm64 image use:
```
$ ARCH=aarch64 scripts/mk.image
```
- "multi-arch build" in docker needs to be installed and configured before building arm64 on x86 platforms


## Configuration

### Options

The agent accepts configuration from three different sources: environment variables, command line arguments and/or a
configuration YAML file. The default configuration yaml file is located at `/etc/logdna/config.yaml`. Unless noted, when an option says *List of*, this would mean a comma separated list for Environment variable and a YAML array list for YAML.

Some variables do not have a corresponding Yaml path because they are only applicable to k8s deployments and therefor would use environment variables.

For backward compatibility agent v1 configuration file format is still supported. For example - upgrade to Agent v2 on Windows can re-use v1 config file from previous installation as-is.  *The format of these v1 configuration parameter names are the same as the environment variables without `LOGDNA_` and in lower case.*

| Environment Variable Name | Yaml Path Name | Description | Default |
| ---|---|---|---|
|`LOGDNA_INGESTION_KEY`<br>**Deprecated**: `LOGDNA_AGENT_KEY`|`http.ingestion_key`|**Required**: The ingestion key associated with your LogDNA account||
|`LOGDNA_CONFIG_FILE`<br>**Deprecated**: `DEFAULT_CONF_FILE`||Path to the configuration yaml|`/etc/logdna/config.yaml`|
|`LOGDNA_HOST`<br>**Deprecated**: `LDLOGHOST`|`http.host`|The host to forward logs to|`logs.logdna.com`|
|`LOGDNA_ENDPOINT`<br>**Deprecated**: `LDLOGPATH`|`http.endpoint`|The endpoint to forward logs to|`/logs/agent`|
|`LOGDNA_USE_SSL`<br>**Deprecated**: `LDLOGSSL`|`http.use_ssl`|Whether to use a SSL for sending logs|`true`|
|`LOGDNA_USE_COMPRESSION`<br>**Deprecated**: `COMPRESS`|`http.use_compression`|Whether to compress logs before sending|`true`|
|`LOGDNA_GZIP_LEVEL`<br>**Deprecated**: `GZIP_COMPRESS_LEVEL`|`http.gzip_level`|If compression is enabled, this is the gzip compression level to use|`2`|
|`LOGDNA_HOSTNAME`|`http.params.hostname`|The hostname metadata to attach to lines forwarded from this agent||
|`LOGDNA_IP`|`http.params.ip`|The IP metadata to attach to lines forwarded from this agent||
|`LOGDNA_TAGS`|`http.params.tags`|Comma separated list of tags metadata to attach to lines forwarded from this agent||
|`LOGDNA_MAC`|`http.params.mac`|The MAC metadata to attach to lines forwarded from this agent||
|`LOGDNA_LOG_DIRS`<br>**Deprecated**: `LOG_DIRS`|`log.dirs[]`|List of folders to recursively monitor for log events|`/var/log/`|
|`LOGDNA_EXCLUSION_RULES`<br>**Deprecated**: `LOGDNA_EXCLUDE`|`log.exclude.glob[]`|List of glob patterns to exclude files from monitoring <sup>1</sup>|`/var/log/wtmp,/var/log/btmp,/var/log/utmp,` <br>`/var/log/wtmpx,/var/log/btmpx,/var/log/utmpx,` <br>`/var/log/asl/**,/var/log/sa/**,/var/log/sar*,` <br>`/var/log/tallylog,/var/log/fluentd-buffers/**/*,` <br>`/var/log/pods/**/*`|
|`LOGDNA_EXCLUSION_REGEX_RULES`<br>**Deprecated**: `LOGDNA_EXCLUDE_REGEX`|`log.exclude.regex[]`|List of regex patterns to exclude files from monitoring||
|`LOGDNA_INCLUSION_RULES`<br>**Deprecated**: `LOGDNA_INCLUDE`|`log.include.glob[]`|List of glob patterns to includes files for monitoring <sup>1</sup>|`*.log`|
|`LOGDNA_INCLUSION_REGEX_RULES`<br>**Deprecated**: `LOGDNA_INCLUDE_REGEX`|`log.include.regex[]`|List of regex patterns to include files from monitoring||
|`LOGDNA_LINE_EXCLUSION_REGEX`|`log.line_exclusion_regex[]`|List of regex patterns to exclude log lines. When set, the Agent will NOT send log lines that match any of these patterns.||
|`LOGDNA_LINE_INCLUSION_REGEX`|`log.line_inclusion_regex[]`|List of regex patterns to include log lines. When set, the Agent will send ONLY log lines that match any of these patterns.||
|`LOGDNA_REDACT_REGEX`|`log.line_redact_regex`|List of regex patterns used to mask matching sensitive information (such as PII) before sending it in the log line.||
|`LOGDNA_JOURNALD_PATHS`|`journald.paths[]`|List of paths (directories or files) of journald paths to monitor||
|`MZ_SYSTEMD_JOURNAL_TAILER`||True/False toggles journald on the agent|'true'|
|`LOGDNA_LOOKBACK`|`log.lookback`|The lookback strategy on startup|`none`|
|`LOGDNA_K8S_STARTUP_LEASE`||Determines whether or not to use K8 leases on startup|`never`|
|`LOGDNA_USE_K8S_LOG_ENRICHMENT`||Determines whether the agent should query the K8s API to enrich log lines from other pods.|`always`|
|`LOGDNA_LOG_K8S_EVENTS`||Determines whether the agent should log Kubernetes resource events. This setting only affects tracking and logging Kubernetes resource changes via watches. When disabled, the agent may still query k8s metadata to enrich log lines from other pods depending on the value of `LOGDNA_USE_K8S_LOG_ENRICHMENT` setting value.|`never`|
|`LOGDNA_LOG_METRIC_SERVER_STATS`||Determines whether or not metrics usage statistics is enabled.|`never`|
|`LOGDNA_DB_PATH`|`log.db_path`|The directory in which the agent will store its state database. Note that the agent must have write access to the directory and be a persistent volume.|`/var/lib/logdna`|
|`LOGDNA_METRICS_PORT`|`log.metrics_port`|The port number to expose a Prometheus endpoint target with the [agent internal metrics](INTERNAL_METRICS.md).||
|`LOGDNA_INGEST_TIMEOUT`|`http.timeout`|The timeout of the API calls to the ingest API in milliseconds|`10000`|
|`LOGDNA_INGEST_BUFFER_SIZE`|`http.body_size`|The size, in bytes, of the ingest data buffer used to batch log data with.|`2097152`|
|`LOGDNA_RETRY_DIR`|`http.retry_dir`|The directory used by the agent to store data temporarily while retrying calls to the ingestion API.|`/tmp/logdna`|
|`LOGDNA_RETRY_DISK_LIMIT`|`http.retry_disk_limit`|The maximum amount of disk space the agent will use to store retry data. The value can be the total number of bytes or a human representation of space using suffixes "KB", "MB", "GB" or "TB", e.g. `10 MB` If left unset, the agent will not limit disk usage. If set to `0`, no retry data will be stored on disk.||
|`LOGDNA_META_APP`||Overrides/omits `APP` field in log line metadata. [Examples](META.md)||
|`LOGDNA_META_HOST`||Overrides/omits `HOST` field in log line metadata.||
|`LOGDNA_META_ENV`||Overrides/omits `ENV` field in log line metadata.||
|`LOGDNA_META_FILE`||Overrides/omits `FILE` field in log line metadata.||
|`LOGDNA_META_K8S_FILE`||Overrides/omits `FILE` field in k8s log line metadata. Follows `LOGDNA_META_FILE`.||
|`LOGDNA_META_JSON`||Overrides/omits `META` filed in log line metadata.||
|`LOGDNA_META_ANNOTATIONS`||Overrides specific kay-value-pairs inside `ANNOTATIONS` field in log line metadata.||
|`LOGDNA_META_LABELS`||Overrides specific kay-value-pairs inside `LABELS` field in log line metadata.||


All regular expressions use [Perl-style syntax][regex-syntax] with case sensitivity by default. If you don't
want to differentiate between capital and lower-case letters, use non-capturing groups with a flag: `(?flags:exp)`,
for example:

```
(?i:my_case_insensitive_regex)
```

1. We support [this flavor of globber syntax](https://docs.rs/glob/*/glob/).

As listed above, by default the agent will only ingest files with a `.log` extention. Globing patterns are checked against full file path. Some other common globing patterns to include in the `LOGDNA_INCLUSION_RULES` could be: 

1. Pattern to ingest files with both a `.log` extention AND extention-less files:
  - `*.log,!(*.*)`
2. Applied to specific log dir:
  - `/var/log/containers/mypod*.log`
  - `*/containers/mypod*.log`
3. Applied to all log dirs:
  - `*/app?.log`

### Configuring the Environment

To configure the DaemonSet, modify the envs section of the DaemonSet [`spec.template.spec.containers.0.env`]. For example, to change the hostname add the following environment variable to the `env` list:

```yaml
env:
  - name: LOGDNA_HOSTNAME
    value: my-hostname
```

Check out [Kubernetes documentation](https://kubernetes.io/docs/tasks/inject-data-application/define-environment-variable-container/) for more information about injecting environment variables into applications!

### Configuring Lookback

The lookback strategy determines how the agent handles existing files on agent startup. This strategy is determined by the `LOGDNA_LOOKBACK` variable.

By default, the agent provides a "stateful", or persistent, collection of files that can be referenced whenever the agent is restarted, in order to return (or look back) to see any files that were ingested during the time that the agent was not running. The state directory location is defined using the `LOGDNA_DB_PATH` environment variable in the YAML file (the default path is `/var/lib/logdna`).

The valid values for this option are:
   * When set to **`none`** (default):
      * lookback is disabled, and LogDNA Agent will read new lines as those are added to the file, ignoring the lines that were written before the time the Agent restarted.
   * When set to **`smallfiles`**:
       * If there is information in the “state file”, use the last recorded state. 
       * If the file is not present in the “state file” and the file is less than 8KiB, start at the beginning. If the file is larger than 8KiB, start at the end. 
   * When set to **`start`**:
      * If there is information in the “state file”, use the last recorded state. 
      * If the file is not present in the “state file”, start at the beginning. 
   * When set to **`tail`**:
      * Will read .log files starting at the beginning of the file, if the .log file has a create timestamp that is later than when the agent began running.  
      * Agent will warn if you are picking up .log files greater than 3MB.  
      

**Notes:**
* If you configure the LogDNA Agent to run as non-root, review the [documentation](KUBERNETES.md#enabling-file-offset-tracking-across-restarts) about enabling "statefulness" for the LogDNA Agent.
* When upgrading from LogDNA Agent version 3.0 to 3.1, the state file will initially be empty, so the lookback setting will be used for existing files. After that (i.e. on process restart), the state file will be present and will be used.

### Configuring Lease Startup

The lease startup configuration uses Kubernetes Leases to limit the number of agents that can start at one time on a cluster. When enabled, the agent will "claim" a lease before starting. Once started, the agent will then release the lease. If no leases are available, the agent will wait for one to become available. This feature would only be needed if running the agent on a cluster large enough that you'd risk crashing `etcd` if all the the agents tried to connect at once.

The valid values for this option are:
* When set to **`never`** (default):
  * The agent will start normally and will not attempt to obtain a lease before starting.
* When set to **`attempt`**:
  * The agent will attempt to connect to a lease before starting, but will start anyway after a number of unsuccessful attempts.
* When set to **`always`**:
  * The agent will attempts to connect to a lease indefinitely.

**Note:**
For more information on how to configure leases on a your Kubernetes cluster, see the "Installation Steps" in the KUBERNETES.md 
file in docs directory of this repository.

### Configuring Journald

You can monitor journald log files or directories that the agent pods have access to by adding them to the `LOGDNA_JOURNALD_PATHS` and setting `MZ_SYSTEMD_JOURNAL_TAILER` to true. Alternatively you leave `MZ_SYSTEMD_JOURNAL_TAILER` blank as it defaults to true. Common values include for `LOGDNA_JOURNALD_PATHS` - `/var/log/journal` and `/run/systemd/journal`. To specify both, use a comma separated list: `/var/log/journal,/run/systemd/journal`.

Take a look at enabling journald monitoring for [Kubernetes](KUBERNETES.md#collecting-node-journald-logs) or [OpenShift](OPENSHIFT.md#collecting-node-journald-logs).

### Configuring regex for redaction and exclusion or inclusion

You can define rules, using regex (regular expressions), to control what log data is collected by the agent and forwarded to LogDNA.

For example, you can identify certain types of logs that are noisy and not needed at all, and then write a regex pattern to match those lines and preclude them from collection. Conversely, you can use regex expressions to match the log lines that you do want to include, and collect **only** those log lines.

Additionally, you can use the environment variable `LOGDNA_REDACT_REGEX` to remove certain parts of a log line. Any redacted data is replaced with [REDACTED]. Redacting information is recommended when logs might contain PII (Personally Identifiable Information).

In general, using Agent-level environment variables to define what log data does not ever leave the data center or environment allows a higher level of control over sensitive data, and can also reduce any potential data egress fees.

You can use regex pattern matching via environment variables to:

* include *only* specific log lines (with `LOGDNA_LINE_INCLUSION_REGEX`)
* exclude specific log lines (with `LOGDNA_LINE_EXCLUSION_REGEX`)
* redact parts of a log line (with `LOGDNA_REDACT_REGEX`)

To access our library of common regex patterns refer to [our regex library documentation](REGEX.md).

Notes:

* Exclusion rules are applied after inclusion rules, and thus override inclusion rules. That is, for a line to be ingested, it should match all inclusion rules (if any) and not match any exclusion rule.
* Note that we use commas as separators for environment variable values, making it not possible to use the comma character (,) as a valid value. We are addressing this limitation in upcoming versions. If you need to use the comma character in a regular expression, use the unicode character reference: `\u002C`, for example: `hello\u002C world` matches `hello, world`.
* All regular expressions are case-sensitive by default. If you don't want to differentiate between upper and lower-case letters, use non-capturing groups with a flag: `(?flags:exp)`, for example: `(?i:my_case_insensitive_regex)`
* LogDNA also provides post-ingestion <a href="https://docs.logdna.com/docs/excluding-log-lines" target="_blank">exclusion rules</a> to control what log data is displayed and stored in LogDNA.

### Resource Limits

The agent is deployed as a Kubernetes DaemonSet, creating one pod per node selected. The agent collects logs of all
the pods in the node. The resource requirements of the agent are in direct relation to the amount of pods per node,
and the amount of logs producer per pod.

The agent requires at least 128Mib and no more than 512Mib of memory. It requires at least
[twenty millicpu (`20m`)][k8s-cpu-usage].

Different features can also increase resource utilization. When line exclusion/inclusion or redaction rules
are specified, you can expect to additional CPU consumption per line and per regex rule defined. When Kubernetes
event logging is enabled (disabled by default), additional CPU usage will occur on the oldest agent pod.

We do not recommend placing traffic shaping or CPU limits on the agent to ensure data can be sent to our
log ingestion service.

### Exposing Agent Metrics

The LogDNA agent records internal metrics that can be relevant for monitoring and alerting, such as number log
files currently tracked or number of bytes parsed, along with process status information. Check out the
[documentation for internal metrics](INTERNAL_METRICS.md) for more information.

[regex-syntax]: https://docs.rs/regex/1.4.5/regex/#syntax
[k8s-cpu-usage]: https://kubernetes.io/docs/concepts/configuration/manage-resources-containers/#meaning-of-cpu<|MERGE_RESOLUTION|>--- conflicted
+++ resolved
@@ -86,7 +86,6 @@
 
 Refer to the documentation for [deploying the agent on Linux](LINUX.md).
 
-<<<<<<< HEAD
 ### Installing on Windows
 
 Refer to the documentation for [installing the agent on Windows](WINDOWS.md).
@@ -97,9 +96,6 @@
 
 
 ### Running as Non-Root
-=======
-#### Running as Non-Root
->>>>>>> 59c3e4d2
 
 By default the agent will run as root. Below are environment-specific instructions for running the agent as a non-root user.
 
