# LogDNA Agent

[![Rustc Version 1.42+]][rustc] [Join us on LogDNA's Public Slack]

The LogDNA agent is a fast, resource-efficient log collection client that forwards logs to [LogDNA]. This version of the agent is written in [Rust] to ensure maximum performance, and when coupled with LogDNA's web application, provides a powerful log management tool for distributed systems, including [Kubernetes] clusters.

[Rustc Version 1.42+]: https://img.shields.io/badge/rustc-1.42+-lightgray.svg
[rustc]: https://blog.rust-lang.org/2020/03/12/Rust-1.42.html
[Join us on LogDNA's Public Slack]: http://chat.logdna.com/
[LogDNA]: https://logdna.com
[Rust]: https://www.rust-lang.org/
[Kubernetes]: https://kubernetes.io/

## Table of Contents

* [Managing Deployments](#managing-deployments)
  * [Installing on Kubernetes](#installing-on-kubernetes)
    * [Using manifest files](#using-manifest-files)
    * [Using Helm](#using-helm)
  * [Installing on OpenShift](#installing-on-openshift)
  * [Running as Non-Root](#running-as-non-root)
  * [Additional Installation Options](#additional-installation-options)
* [Building](#building-the-logdna-agent)
  * [Building Docker image](#building-docker-image)
* [Configuration](#configuration)
  * [Options](#options)
  * [Configuring the Environment](#configuring-the-environment)
  * [Configuring Lookback](#configuring-lookback)
  * [Configuring Journald](#configuring-journald)
  * [Configuring Kubernetes Events](#configuring-events)

## Managing Deployments

The agent is supported for Kubernetes 1.9+ and Red Hat OpenShift 4.5+ environments.

### Installing on Kubernetes

You can use the manifest YAML files in this repository or use Helm package manager to deploy the agent in your
Kubernetes cluster.

#### Using manifest files

__NOTE__: The Kubernetes manifest YAML files in this repository (and referenced in this
documentation) describe the version of the LogDNA Agent in the current commit
tree and no other version of the LogDNA agent. If you apply the Kubernetes manifest
found in the current tree then your cluster _will_ be running the version described
by the current commit which may not be ready for general use.

Follow the full instructions in the documentation to [deploy on Kubernetes using resource
files](KUBERNETES.md).

#### Using Helm

Visit the documentation to [install the agent on Kubernetes using Helm](HELM.md).

### Installing on OpenShift

Follow the instructions for [deploying the agent on Red Hat®️ OpenShift®️](OPENSHIFT.md).

### Running as Non-Root

By default the agent will run as root. Below are environment-specific instructions for running the agent as a non-root user.

* [Running as Non-Root on Kubernetes](KUBERNETES.md#run-as-non-root)
* [Running as Non-Root on OpenShift](OPENSHIFT.md#run-as-non-root)

If you configure the LogDNA Agent to run as non-root, review the [documentation about enabling "statefulness" for the agent](KUBERNETES.md#enabling-persistent-agent-state).

### Additional Installation Options

More information about managing your deployments is documented for [Kubernetes](KUBERNETES.md) or [OpenShift](OPENSHIFT.md). This includes topics such as

* Version specific upgrade paths
* Collecting system logs through Journald

## Building the LogDNA Agent

Obtain the source code to build the agent from our [GitHub repository](https://github.com/logdna/logdna-agent-v2). You can either download the source files as a .zip file, or clone the repository.

* Use the following commands to clone and then cd into this repository:

```
git clone https://github.com/logdna/logdna-agent-v2.git
cd logdna-agent-v2
```

Next, select how you want to build the agent: as a docker image or as a Linux binary.

### Building Docker image

To build a Docker image of the agent, ensure the Docker command is installed properly, verify that the Docker engine is running, and then run the following command:

```
make build-image
```

The resulting image can be found by listing the images:

```console
foo@bar:~$ docker images
REPOSITORY              TAG                 IMAGE ID            CREATED             SIZE
logdna-agent-v2         dcd54a0             e471b3d8a409        22 seconds ago      135MB
```

You can also obtain the image and review our tagging scheme on [DockerHub](https://hub.docker.com/r/logdna/logdna-agent).

### Building Agent Binary on Linux

The agent requires `v1.42+` of rustc [cargo-make](https://github.com/sagiegurari/cargo-make) to build. If the proper versions of rustc and cargo are installed; then simply run the following command to build the agent:

```
cargo build --release
```

The compiled binary will be built to `./target/release/logdna-agent`.

## Configuration

### Options

The agent accepts configuration from two sources, environment variables and a configuration YAML file. The default configuration yaml file is located at `/etc/logdna/config.yaml`. The following options are available:

| Variable Name(s) | Description | Default |
|-|-|-|
|`LOGDNA_INGESTION_KEY`<br>**Deprecated**: `LOGDNA_AGENT_KEY`|**Required**: The ingestion key associated with your LogDNA account||
|`LOGDNA_CONFIG_FILE`<br>**Deprecated**: `DEFAULT_CONF_FILE`|Path to the configuration yaml|`/etc/logdna/config.yaml`|
|`LOGDNA_HOST`<br>**Deprecated**: `LDLOGHOST`|The host to forward logs to|`logs.logdna.com`|
|`LOGDNA_ENDPOINT`<br>**Deprecated**: `LDLOGPATH`|The endpoint to forward logs to|`/logs/agent`|
|`LOGDNA_USE_SSL`<br>**Deprecated**: `LDLOGSSL`|Whether to use a SSL for sending logs|`true`|
|`LOGDNA_USE_COMPRESSION`<br>**Deprecated**: `COMPRESS`|Whether to compress logs before sending|`true`|
|`LOGDNA_GZIP_LEVEL`<br>**Deprecated**: `GZIP_COMPRESS_LEVEL`|If compression is enabled, this is the gzip compression level to use|`2`|
|`LOGDNA_HOSTNAME`|The hostname metadata to attach to lines forwarded from this agent||
|`LOGDNA_IP`|The IP metadata to attach to lines forwarded from this agent||
|`LOGDNA_TAGS`|Comma separated list of tags metadata to attach to lines forwarded from this agent||
|`LOGDNA_MAC`|The MAC metadata to attach to lines forwarded from this agent||
|`LOGDNA_LOG_DIRS`<br>**Deprecated**: `LOG_DIRS`|Comma separated list of folders to recursively monitor for log events|`/var/log/`|
|`LOGDNA_EXCLUSION_RULES`<br>**Deprecated**: `LOGDNA_EXCLUDE`|Comma separated list of glob patterns to exclude files from monitoring <sup>1</sup>|`/var/log/wtmp,/var/log/btmp,/var/log/utmp,/var/log/wtmpx,/var/log/btmpx,/var/log/utmpx,/var/log/asl/**,/var/log/sa/**,/var/log/sar*,/var/log/tallylog,/var/log/fluentd-buffers/**/*,/var/log/pods/**/*`|
|`LOGDNA_EXCLUSION_REGEX_RULES`<br>**Deprecated**: `LOGDNA_EXCLUDE_REGEX`|Comma separated list of regex patterns to exclude files from monitoring||
|`LOGDNA_INCLUSION_RULES`<br>**Deprecated**: `LOGDNA_INCLUDE`|Comma separated list of glob patterns to includes files for monitoring <sup>1</sup>|`*.log,!(*.*)`|
|`LOGDNA_INCLUSION_REGEX_RULES`<br>**Deprecated**: `LOGDNA_INCLUDE_REGEX`|Comma separated list of regex patterns to exclude files from monitoring||
|`LOGDNA_JOURNALD_PATHS`|Comma separated list of paths (directories or files) of journald paths to monitor||
|`LOGDNA_LOOKBACK`|The lookback strategy on startup|`smallfiles`|
|`LOGDNA_LOG_K8S_EVENTS`|Whether the agent should capture Kubernetes events|`always`|
|`LOGDNA_DB_PATH`|The directory the agent will store it's state database. Note that the agent must have write access to the directory and be a persistent volume.||

1. We support [this flavor of globber syntax](https://github.com/CJP10/globber).

### Configuring the Environment

To configure the DaemonSet, modify the envs section of the DaemonSet [`spec.template.spec.containers.0.env`]. For example, to change the hostname add the following environment variable to the `env` list:

```yaml
env:
  - name: LOGDNA_HOSTNAME
    value: my-hostname
```

Check out [Kubernetes documentation](https://kubernetes.io/docs/tasks/inject-data-application/define-environment-variable-container/) for more information about injecting environment variables into applications!

### Configuring Lookback

The lookback strategy determines how the agent handles existing files on agent startup. This strategy is determined by the `LOGDNA_LOOKBACK` variable.

By default, the agent provides a "stateful", or persistent, collection of files that can be referenced whenever the agent is restarted, in order to return (or look back) to see any files that were ingested during the time that the agent was not running. The state file location is defined using the `LOGDNA_DB_PATH` environment variable in the YAML file (the default path is /var/lib/logdna/agent_state.db).

The valid values for this option are:
   * When set to **`none`**:
      * lookback is disabled, and LogDNA Agent will read new lines as those are added to the file, ignoring the lines that were written before the time the Agent restarted.
   * When set to **`smallfiles`** (default):
       * If there is information in the “state file”, use the last recorded state. 
       * If the file is not present in the “state file” and the file is less than 8KiB, start at the beginning. If the file is larger than 8KiB, start at the end. 
   * When set to **`start`**:
    * If there is information in the “state file”, use the last recorded state. 
    * If the file is not present in the “state file”, start at the beginning. 

<<<<<<< HEAD
=======
The state file location is defined using the `LOGDNA_DB_PATH` env variable (the default path is `/var/lib/logdna/agent_state.db`).

>>>>>>> 78882372
**Notes:**
* If you configure the LogDNA Agent to run as non-root, review the [documentation](KUBERNETES.md#enabling-persistent-agent-state) about enabling "statefulness" for the LogDNA Agent.
* When upgrading from LogDNA Agent version 3.0 to 3.1, the state file will initially be empty, so the lookback setting will be used for existing files. After that (i.e. on process restart), the state file will be present and will be used.


### Configuring Journald

If the agent pods have access to journald log files or directories, monitoring can be enabled on them with the `LOGDNA_JOURNALD_PATHS`. Common values include `/var/log/journal` and `/run/systemd/journal`. To specify both, use a comma separated list: `/var/log/journal,/run/systemd/journal`.

Take a look at enabling journald monitoring for [Kubernetes](KUBERNETES.md#collecting-node-journald-logs) or [OpenShift](OPENSHIFT.md#collecting-node-journald-logs).

### Configuring Events

A Kubernetes event is exactly what it sounds like: a resource type that is automatically generated when state changes occur in other resources, or when errors or other messages manifest across the system. Monitoring events is useful for debugging your Kubernetes cluster.

By default, the LogDNA agent captures Kubernetes events (and OpenShift events, as well, since OpenShift is built on top of Kubernetes clusters).

To control whether the LogDNA agent collects Kubernetes events, configure the `LOGDNA_LOG_K8s_EVENTS` environment variable using on of these two values:

* `always` - Always capture events
* `never` - Never capture events
__Note:__ The default option is `always`.

> :warning: Due to a ["won't fix" bug in the Kubernetes API](https://github.com/kubernetes/kubernetes/issues/41743), the LogDNA agent collects events from the entire cluster, including multiple nodes. To prevent duplicate logs when running multiple pods, the LogDNA agent pods defer responsibilty of capturing events to the oldest pod in the cluster. If that pod is down, the next oldest LogDNA agent pod will take over responsibility and continue from where the previous pod left off.<|MERGE_RESOLUTION|>--- conflicted
+++ resolved
@@ -177,11 +177,6 @@
     * If the file is not present in the “state file”, start at the beginning.  
 
-<<<<<<< HEAD
-=======
-The state file location is defined using the `LOGDNA_DB_PATH` env variable (the default path is `/var/lib/logdna/agent_state.db`).
-
->>>>>>> 78882372
 **Notes:**
 * If you configure the LogDNA Agent to run as non-root, review the [documentation](KUBERNETES.md#enabling-persistent-agent-state) about enabling "statefulness" for the LogDNA Agent.
 * When upgrading from LogDNA Agent version 3.0 to 3.1, the state file will initially be empty, so the lookback setting will be used for existing files. After that (i.e. on process restart), the state file will be present and will be used.
