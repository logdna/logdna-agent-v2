extern crate notify;

use futures::{stream, Stream};
use log::debug;
use notify::event::{CreateKind, DataChange, ModifyKind, RemoveKind, RenameMode};
use notify::{Config, ErrorKind, EventKind, Watcher as NotifyWatcher};
use std::path::Path;
use std::rc::Rc;
use time::OffsetDateTime;
use tracing::{info, trace};

type PathId = std::path::PathBuf;

#[cfg(target_os = "linux")]
type OsWatcher = notify::INotifyWatcher;
#[cfg(not(any(target_os = "linux")))]
type OsWatcher = notify::RecommendedWatcher;

#[derive(Clone, Debug, Eq, PartialEq)]
/// Event wrapper to that hides platform and implementation details.
///
/// Gives us the ability to hide/map events from the used library and minimize code changes in
/// case the notify library adds breaking changes.
pub enum Event {
    /// `NoticeRemove` is emitted immediately after a remove or rename event for the path.
    ///
    /// The file will continue to exist until its last file handle is closed.
    ///
    /// `Write` events might follow as part of the normal flow.
    Remove(PathId),

    /// `Create` is emitted when a file or directory has been created and no events were detected
    /// for the path within the specified time frame.
    ///
    /// `Create` events have a higher priority than `Write`, `Write` will not be
    /// emitted if they are detected before the `Create` event has been emitted.
    Create(PathId),

    /// `Write` is emitted when a file has been written to and no events were detected for the path
    /// within the specified time frame.
    ///
    /// Upon receiving a `Create` event for a directory, it is necessary to scan the newly created
    /// directory for contents. The directory can contain files or directories if those contents
    /// were created before the directory could be watched, or if the directory was moved into the
    /// watched directory.
    Write(PathId),

    /// `Rename` is emitted when a file or directory has been moved within a watched directory and
    /// no events were detected for the new path within the specified time frame.
    ///
    /// The first path contains the source, the second path the destination.
    Rename(PathId, PathId),

    /// `Rescan` is emitted immediately after a problem has been detected that makes it necessary
    /// to re-scan the watched directories.
    Rescan,

    /// `Error` is emitted immediately after a error has been detected.
    ///
    ///  This event may contain a path for which the error was detected.
    Error(Error, Option<PathId>),
}

#[derive(Clone, Debug, Eq, PartialEq)]
pub enum Error {
    /// Generic error
    ///
    /// May be used in cases where a platform specific error is mapped to this type
    Generic(String),

    /// I/O errors
    Io(String),

    /// The provided path does not exist
    PathNotFound,

    /// Attempted to remove a watch that does not exist
    WatchNotFound,

    /// An invalid config was passed at runtime
    InvalidConfig(Config),

    /// Cannot watch anymore file
    MaxFilesWatch,
}

pub enum RecursiveMode {
    Recursive,
    NonRecursive,
}

pub struct Watcher {
    watcher: OsWatcher,
    rx: Rc<async_channel::Receiver<Result<notify::Event, notify::Error>>>,
    #[cfg(test)]
    tx: Rc<async_channel::Sender<Result<notify::Event, notify::Error>>>,
}

impl Watcher {
    pub fn new() -> Self {
        let (watcher_tx, blocking_rx) = std::sync::mpsc::channel();
        let watcher = OsWatcher::new(watcher_tx, Config::default()).unwrap();
        let (async_tx, async_rx) = async_channel::unbounded();
        let watcher = Self {
            watcher,
            rx: Rc::new(async_rx),
            #[cfg(test)]
            tx: Rc::new(async_tx.clone()),
        };
        tokio::task::spawn_blocking(move || {
            while let Ok(event) = blocking_rx.recv() {
                trace!("received {:#?} from blocking_rx", event);
                // Safely ignore closed error as it's caused by the runtime being dropped
                // It can't result in a `TrySendError::Full` as it's an unbounded channel
                let _ = async_tx.try_send(event);
            }
            info!("Shutting down watcher");
        });
        watcher
    }

    /// Adds a new directory or file to watch
    pub fn watch(&mut self, path: &Path, mode: RecursiveMode) -> Result<(), Error> {
        trace!("watching {:?}", path);
        self.watcher.watch(path, mode.into()).map_err(|e| e.into())
    }

    /// Removes a file or directory
    pub fn unwatch(&mut self, path: &Path) -> Result<(), Error> {
        trace!("unwatching {:?}", path);
        self.watcher.unwatch(path).map_err(|e| e.into())
    }

    /// Removes a file or directory, ignoring watch not found errors.
    ///
    /// Returns Ok(true) when watch was found and removed.
    pub fn unwatch_if_exists(&mut self, path: &Path) -> Result<bool, Error> {
        trace!("unwatching {:?} if it exists", path);
        match self.watcher.unwatch(path).map_err(|e| e.into()) {
            Ok(_) => Ok(true),
            Err(e) => match e {
                // Ignore watch not found
                Error::WatchNotFound => Ok(false),
                _ => Err(e),
            },
        }
    }

    /// Starts receiving the watcher events
    pub fn receive(&self) -> impl Stream<Item = (Event, OffsetDateTime)> + Unpin {
        let rx = Rc::clone(&self.rx);
        Box::pin(stream::unfold(rx, |rx| async move {
            loop {
<<<<<<< HEAD
                let received = rx.recv().await.expect("channel can not be closed").unwrap();
                trace!("received raw notify event: {:?}", received);
=======
                let received = rx
                    .recv()
                    .await
                    .expect("channel closed unexpectedly")
                    .unwrap();
                log::trace!("received raw notify event: {:?}", received);
>>>>>>> 8cfdfde7
                if let Some(mapped_event) = match received.kind {
                    EventKind::Remove(RemoveKind::File) => {
                        Some(Event::Remove(received.paths.first().unwrap().clone()))
                    }
                    EventKind::Remove(RemoveKind::Folder) => {
                        Some(Event::Remove(received.paths.first().unwrap().clone()))
                    }
                    EventKind::Remove(RemoveKind::Other) => {
                        Some(Event::Remove(received.paths.first().unwrap().clone()))
                    }
                    EventKind::Remove(RemoveKind::Any) => {
                        Some(Event::Remove(received.paths.first().unwrap().clone()))
                    }
                    EventKind::Create(CreateKind::File) => {
                        Some(Event::Create(received.paths.first().unwrap().clone()))
                    }
                    EventKind::Create(CreateKind::Folder) => {
                        Some(Event::Create(received.paths.first().unwrap().clone()))
                    }
                    EventKind::Create(CreateKind::Other) => {
                        Some(Event::Create(received.paths.first().unwrap().clone()))
                    }
                    EventKind::Create(CreateKind::Any) => {
                        Some(Event::Create(received.paths.first().unwrap().clone()))
                    }
                    EventKind::Modify(ModifyKind::Data(DataChange::Any)) => {
                        Some(Event::Write(received.paths.first().unwrap().clone()))
                    }
                    EventKind::Modify(ModifyKind::Name(RenameMode::From)) => received
                        .paths
                        .first()
                        .map(|path| Event::Remove(path.clone()))
                        .or_else(|| {
                            debug!("raw notify event with None path: {:?}", received);
                            Some(Event::Rescan) // trigger FS rescan
                        }),
                    EventKind::Modify(ModifyKind::Name(RenameMode::To)) => {
                        Some(Event::Create(received.paths.first().unwrap().clone()))
                    }
                    EventKind::Modify(ModifyKind::Name(RenameMode::Both)) => Some(Event::Rename(
                        received.paths.first().unwrap().clone(),
                        received.paths.last().unwrap().clone(),
                    )),
                    EventKind::Modify(ModifyKind::Other) => {
                        Some(Event::Write(received.paths.first().unwrap().clone()))
                    }
                    EventKind::Modify(ModifyKind::Any) => {
                        Some(Event::Write(received.paths.first().unwrap().clone()))
                    }
                    EventKind::Modify(ModifyKind::Metadata(_)) => None,
                    EventKind::Access(_) => None,
                    _ => None,
                } {
                    trace!("mapped event: {:?}\n", mapped_event);
                    return Some(((mapped_event, OffsetDateTime::now_utc()), rx));
                }
            }
        }))
    }

    #[cfg(test)]
    pub(crate) fn inject(&self, event: Result<notify::Event, notify::Error>) {
        self.tx.send_blocking(event).unwrap();
    }
}

impl Default for Watcher {
    fn default() -> Self {
        Self::new()
    }
}

impl From<notify::Error> for Error {
    fn from(e: notify::Error) -> Error {
        match e.kind {
            ErrorKind::Generic(s) => Error::Generic(s),
            ErrorKind::Io(err) => Error::Io(format!("{}", err)),
            ErrorKind::PathNotFound => Error::PathNotFound,
            ErrorKind::WatchNotFound => Error::WatchNotFound,
            ErrorKind::InvalidConfig(c) => Error::InvalidConfig(c),
            ErrorKind::MaxFilesWatch => Error::MaxFilesWatch,
        }
    }
}

impl From<RecursiveMode> for notify::RecursiveMode {
    fn from(e: RecursiveMode) -> Self {
        match e {
            RecursiveMode::Recursive => notify::RecursiveMode::Recursive,
            RecursiveMode::NonRecursive => notify::RecursiveMode::NonRecursive,
        }
    }
}

#[cfg(test)]
mod tests {
    use super::*;

    use futures::StreamExt;
    use pin_utils::pin_mut;
    use std::fs::{self, File};
    use std::io::{self, Write};
    use std::time::Duration;
    use tempfile::tempdir;

    #[cfg(windows)]
    use std::sync::mpsc;

    #[cfg(windows)]
    use std::thread;

    #[cfg(any(target_os = "macos", target_os = "linux"))]
    use predicates::prelude::*;

    static DELAY: Duration = Duration::from_millis(200);

    macro_rules! is_match {
        ($p: expr, $e: ident, $expected_path: expr) => {
            match $p {
                Event::$e(path) => {
                    assert_eq!(path.file_name(), $expected_path.file_name());
                    assert_eq!(
                        path.parent().unwrap().file_name(),
                        $expected_path.parent().unwrap().file_name()
                    );
                }
                _ => panic!("event didn't match Event::{}", stringify!($e)),
            }
        };
    }

    macro_rules! take {
        ($stream: ident, $result: ident) => {
            tokio::time::sleep(DELAY).await;
            tokio::time::sleep(Duration::from_millis(20)).await;
            loop {
                tokio::select! {
                    item = $stream.next() => {
                        $result.push(item.unwrap().0);
                    }
                    _ = tokio::time::sleep(Duration::from_millis(200)) => {
                        break;
                    }
                }
            }
        };
    }

    macro_rules! append {
        ($file: ident) => {
            for i in 0..20 {
                writeln!($file, "SAMPLE {}", i)?;
            }
        };
    }

    macro_rules! wait_and_append {
        ($file: ident) => {
            tokio::time::sleep(DELAY * 3).await;
            append!($file);
        };
    }

    #[tokio::test]
    #[cfg(unix)]
    async fn test_unwatch_if_exists() {
        let dir = tempdir().unwrap();
        let dir_untracked = tempdir().unwrap();
        let mut w = Watcher::new();
        w.watch(dir.path(), RecursiveMode::Recursive).unwrap();
        assert!(matches!(
            w.unwatch_if_exists(dir_untracked.path()),
            Ok(false)
        ));
        assert!(matches!(w.unwatch_if_exists(dir.path()), Ok(true)));
    }

    #[tokio::test]
    async fn test_initial_write_get_debounced_into_create() -> io::Result<()> {
        let dir = tempdir().unwrap().into_path();
        let dir_path = &dir;

        let mut w = Watcher::new();
        w.watch(dir_path, RecursiveMode::Recursive).unwrap();

        let file1_path = dir_path.join("file1.log");
        let mut file1 = File::create(&file1_path)?;
        append!(file1);

        let stream = w.receive();
        pin_mut!(stream);

        tokio::time::sleep(Duration::from_millis(500)).await;
        let mut items = Vec::new();
        take!(stream, items);
        // Depending on timers, it will get debounced or not :(
        assert!(!items.is_empty());
        is_match!(&items[0], Create, file1_path);
        Ok(())
    }

    #[tokio::test]
    #[cfg(unix)]
    async fn test_create_file_after_dir_watch() -> io::Result<()> {
        let _ = env_logger::Builder::from_default_env().try_init();

        let dir = tempdir().unwrap().into_path();
        let dir_path = &dir;

        let mut w = Watcher::new();
        w.watch(dir_path, RecursiveMode::Recursive).unwrap();

        let stream = w.receive();
        pin_mut!(stream);

        let mut items = Vec::new();
        take!(stream, items);
        assert!(items.is_empty());

        tokio::time::sleep(Duration::from_millis(500)).await;

        let file1_path = dir_path.join("file1.log");
        let mut file1 = File::create(&file1_path)?;
        append!(file1);

        tokio::time::sleep(Duration::from_millis(500)).await;
        let mut items = Vec::new();
        take!(stream, items);
        // Depending on timers, it will get debounced or not :(
        assert!(!items.is_empty());
        is_match!(&items[0], Create, file1_path);
        Ok(())
    }

    #[tokio::test]
    #[cfg(unix)]
    async fn test_create_write_delete() -> io::Result<()> {
        let dir = tempdir().unwrap();
        let dir_path = dir.path();

        let mut w = Watcher::new();
        // Copy the same behaviour we use
        w.watch(dir_path, RecursiveMode::NonRecursive).unwrap();

        let file_path = dir_path.join("file1.log");
        let mut file = File::create(&file_path)?;
        append!(file);

        let stream = w.receive();
        pin_mut!(stream);

        tokio::time::sleep(Duration::from_millis(500)).await;
        let mut items = Vec::new();
        take!(stream, items);

        // Depending on timers, it can get debounced into a single create
        assert!(!items.is_empty());
        is_match!(&items[0], Create, file_path);

        // Manually add watch to file
        w.watch(&file_path, RecursiveMode::NonRecursive).unwrap();

        wait_and_append!(file);
        fs::remove_file(&file_path)?;

        take!(stream, items);

        let is_equal = |p: &PathId| p.as_os_str() == file_path.as_os_str();
        let items: Vec<_> = items
            .iter()
            .filter(|e| match e {
                Event::Write(p) => is_equal(p),
                Event::Remove(p) => is_equal(p),
                Event::Create(p) => is_equal(p),
                _ => false,
            })
            .collect();

        is_match!(items.last().unwrap(), Remove, file_path);

        Ok(())
    }

    #[tokio::test]
    #[cfg(windows)]
    async fn test_create_write_delete_win() -> io::Result<()> {
        let (tx_main, rx_main) = mpsc::channel();
        let (tx_thread, rx_thread) = mpsc::channel();

        let dir = tempdir().unwrap();
        let dir_path = dir.path();
        let file_path = dir_path.join("file1.log");

        let mut w = Watcher::new();
        w.watch(dir_path, RecursiveMode::NonRecursive).unwrap();

        let file_handle = std::thread::spawn({
            let file_path_clone = file_path.clone();
            move || {
                let mut file = File::create(&file_path_clone).unwrap();
                let _ = writeln!(file, "WindowsSample");
                let _ = tx_thread.send(true);
                let _ = rx_main.recv();
                let _ = fs::remove_file(file_path_clone);
            }
        });
        let _ = rx_thread.recv();
        let stream = w.receive();
        pin_mut!(stream);

        tokio::time::sleep(Duration::from_millis(500)).await;
        let mut items = Vec::new();
        take!(stream, items);

        assert!(!items.is_empty());
        is_match!(&items[0], Create, file_path);

        let _ = tx_main.send(true);
        file_handle.join().unwrap();

        tokio::time::sleep(Duration::from_millis(500)).await;
        let mut items = Vec::new();
        take!(stream, items);

        let is_equal = |p: &PathId| p.as_os_str() == file_path.as_os_str();
        let items: Vec<_> = items
            .iter()
            .filter(|e| match e {
                Event::Write(p) => is_equal(p),
                Event::Remove(p) => is_equal(p),
                Event::Create(p) => is_equal(p),
                _ => false,
            })
            .collect();

        is_match!(items.last().unwrap(), Remove, file_path);

        Ok(())
    }

    #[tokio::test]
    #[cfg(unix)]
    async fn test_watch_file_write_after_create() -> io::Result<()> {
        let dir = tempdir().unwrap().into_path();

        let mut w = Watcher::new();

        // We use non-recursive watches on directories and scan children manually
        // to have the same behaviour across all platforms
        w.watch(&dir, RecursiveMode::NonRecursive).unwrap();

        let file1_path = &dir.join("file1.log");
        let mut file1 = File::create(file1_path)?;

        let stream = w.receive();
        pin_mut!(stream);

        let mut items = Vec::new();
        take!(stream, items);

        assert!(!items.is_empty());
        is_match!(&items[0], Create, file1_path);

        // Manually add watch
        w.watch(file1_path, RecursiveMode::NonRecursive).unwrap();

        wait_and_append!(file1);
        take!(stream, items);

        is_match!(&items[1], Write, file1_path);
        Ok(())
    }

    #[tokio::test]
    #[cfg(windows)]
    async fn test_watch_file_write_after_create_win() -> io::Result<()> {
        let (tx_main, rx_main) = mpsc::channel();
        let (tx_thread, rx_thread) = mpsc::channel();

        let dir = tempdir().unwrap().into_path();

        let mut w = Watcher::new();

        // We use non-recursive watches on directories and scan children manually
        // to have the same behaviour across all platforms
        w.watch(&dir, RecursiveMode::NonRecursive).unwrap();

        let file1_path = &dir.join("file1.log");
        let file_handle = std::thread::spawn({
            let file_path_clone = file1_path.clone();
            move || {
                let mut file = File::create(&file_path_clone).unwrap();
                let _ = tx_thread.send(true);
                let _ = rx_main.recv(); // wait for signal from main
                let _ = writeln!(file, "WindowsSample");
            }
        });

        // Main thread waits for file creation
        let _ = rx_thread.recv(); // wait for thread to create file

        let stream = w.receive();
        pin_mut!(stream);

        let mut items = Vec::new();
        take!(stream, items);

        assert!(!items.is_empty());
        is_match!(&items[0], Create, file1_path);

        // Manually add watch
        w.watch(file1_path, RecursiveMode::NonRecursive).unwrap();

        // Send signal to thread to write to file
        let _ = tx_main.send(true);

        // Wait for thread to finish writing to file
        file_handle.join().unwrap();

        take!(stream, items);

        is_match!(&items.last().unwrap(), Write, file1_path);
        Ok(())
    }

    /// macOS will follow symlink files
    #[tokio::test]
    #[cfg(target_os = "macos")]
    async fn test_watch_symlink_write_after_create_macos() -> io::Result<()> {
        let dir = tempdir()?.into_path();
        let excluded_dir = tempdir()?.into_path();

        let mut w = Watcher::new();
        w.watch(&dir, RecursiveMode::Recursive).unwrap();

        let file_path = &excluded_dir.join("file1.log");
        let symlink_path = dir.join("symlink.log");
        let mut file = File::create(&file_path)?;
        std::os::unix::fs::symlink(&file_path, &symlink_path)?;

        let stream = w.receive();
        pin_mut!(stream);

        let mut items = Vec::new();
        take!(stream, items);

        assert!(!items.is_empty());
        is_match!(&items[0], Create, symlink_path);

        wait_and_append!(file);

        tokio::time::sleep(Duration::from_millis(1000)).await;

        let stream = w.receive();
        pin_mut!(stream);

        take!(stream, items);

        wait_and_append!(file);
        take!(stream, items);

        // Changes are yielded directly to the symlink itself
        let predicate_fn = predicate::in_iter(items);
        assert!(predicate_fn.eval(&Event::Create(symlink_path.clone())));
        assert!(predicate_fn.eval(&Event::Write(symlink_path.clone())));

        Ok(())
    }

    /// Linux will NOT follow symlink files
    #[tokio::test]
    #[cfg(target_os = "linux")]
    async fn test_watch_symlink_write_after_create_linux() -> io::Result<()> {
        let dir = tempdir()?.into_path();
        let excluded_dir = tempdir()?.into_path();

        let mut w = Watcher::new();
        w.watch(&dir, RecursiveMode::Recursive).unwrap();

        let file_path = &excluded_dir.join("file1.log");
        let symlink_path = dir.join("symlink.log");
        let mut file = File::create(file_path)?;
        std::os::unix::fs::symlink(file_path, &symlink_path)?;

        let stream = w.receive();
        pin_mut!(stream);

        let mut items = Vec::new();
        take!(stream, items);

        assert!(!items.is_empty());
        is_match!(&items[0], Create, symlink_path);

        wait_and_append!(file);

        let stream = w.receive();
        pin_mut!(stream);

        take!(stream, items);

        // Append doesn't produce a Write event
        // because the symlink target is not watched on linux
        wait_and_append!(file);
        take!(stream, items);

        assert_eq!(items.len(), 1);
        is_match!(&items[0], Create, symlink_path);

        Ok(())
    }

    #[tokio::test]
    #[cfg(unix)]
    async fn test_watch_symlink_and_target_write_after_create() -> io::Result<()> {
        let dir = tempdir()?.into_path();
        let excluded_dir = tempdir()?.into_path();

        let mut w = Watcher::new();
        w.watch(&dir, RecursiveMode::Recursive).unwrap();

        let file_path = &excluded_dir.join("file1.log");
        let symlink_path = dir.join("symlink.log");
        let mut file = File::create(file_path)?;
        std::os::unix::fs::symlink(file_path, &symlink_path)?;

        let stream = w.receive();
        pin_mut!(stream);

        let mut items = Vec::new();
        take!(stream, items);

        assert!(!items.is_empty());
        is_match!(&items[0], Create, symlink_path);

        // Add a watch manually
        let link_target = fs::read_link(&symlink_path)?;
        w.watch(&link_target, RecursiveMode::NonRecursive).unwrap();

        wait_and_append!(file);

        let stream = w.receive();
        pin_mut!(stream);

        take!(stream, items);

        wait_and_append!(file);
        take!(stream, items);

        fs::remove_file(&symlink_path)?;
        take!(stream, items);

        let predicate_fn = predicate::in_iter(items);
        // Changes are yielded directly to the target file
        assert!(predicate_fn.eval(&Event::Write(link_target.clone())));
        // The symlink was removed
        assert!(predicate_fn.eval(&Event::Remove(symlink_path.clone())));

        Ok(())
    }

    #[tokio::test]
    #[cfg(unix)]
    async fn test_watch_symlink_and_target_changed() -> io::Result<()> {
        let dir = tempdir()?.into_path();
        let excluded_dir = tempdir()?.into_path();

        let mut w = Watcher::new();
        w.watch(&dir, RecursiveMode::Recursive).unwrap();

        let file_path = &excluded_dir.join("file1.log");
        let symlink_path = dir.join("symlink.log");
        let mut file = File::create(file_path)?;
        std::os::unix::fs::symlink(file_path, &symlink_path)?;
        let mut items = Vec::new();

        // Add a watch manually
        let link_target = fs::read_link(&symlink_path)?;
        w.watch(&link_target, RecursiveMode::NonRecursive).unwrap();

        wait_and_append!(file);

        let stream = w.receive();
        pin_mut!(stream);
        take!(stream, items);

        tokio::time::sleep(DELAY).await;
        tokio::time::sleep(DELAY).await;

        let file_new_path = &excluded_dir.join("file_new.log");
        File::create(file_new_path)?;
        fs::remove_file(&symlink_path)?;
        std::os::unix::fs::symlink(file_new_path, &symlink_path)?;

        let mut items = Vec::new();
        take!(stream, items);

        let predicate_fn = predicate::in_iter(items);
        // The symlink was edited: notify-rs v5 yields a Create instead of a write (was Write in v4)
        assert!(predicate_fn.eval(&Event::Create(symlink_path.clone())));

        Ok(())
    }

    #[tokio::test]
    #[cfg(unix)]
    async fn test_watch_symlink_directory() -> io::Result<()> {
        let dir = tempdir()?.into_path();
        let excluded_dir = tempdir()?.into_path();

        let file1_path = &excluded_dir.join("file1.log");
        let symlink_path = &dir.join("symlink-dir");
        let mut file1 = File::create(file1_path)?;
        std::os::unix::fs::symlink(&excluded_dir, symlink_path)?;

        let mut w = Watcher::new();
        w.watch(&dir, RecursiveMode::Recursive).unwrap();

        let stream = w.receive();
        pin_mut!(stream);

        let mut items = Vec::new();
        take!(stream, items);
        let sub_dir_path = &excluded_dir.join("subdir");
        fs::create_dir(sub_dir_path)?;

        wait_and_append!(file1);
        take!(stream, items);

        let file2_path = &excluded_dir.join("file2.log");
        let mut file2 = File::create(file2_path)?;
        let file_in_subdir_path = &sub_dir_path.join("file_in_subdir.log");
        let mut file_in_subdir = File::create(file_in_subdir_path)?;
        wait_and_append!(file2);
        wait_and_append!(file_in_subdir);
        take!(stream, items);

        let predicate_fn = predicate::in_iter(items);

        // The file names are yielded as a child of the symlink dir
        assert!(predicate_fn.eval(&Event::Create(
            symlink_path.join(file2_path.file_name().unwrap())
        )));
        assert!(predicate_fn.eval(&Event::Write(
            symlink_path.join(file1_path.file_name().unwrap())
        )));
        assert!(predicate_fn.eval(&Event::Create(
            symlink_path.join(sub_dir_path.file_name().unwrap())
        )));

        let sub_dir_in_symlink = symlink_path.join(sub_dir_path.file_name().unwrap());
        assert!(predicate_fn.eval(&Event::Create(sub_dir_in_symlink.clone())));
        // Expected to be "symlink-dir/subdir/file_in_subdir.log"
        assert!(predicate_fn.eval(&Event::Create(
            sub_dir_in_symlink.join(file_in_subdir_path.file_name().unwrap())
        )));

        Ok(())
    }

    #[tokio::test]
    #[cfg(unix)]
    async fn test_watch_symlink_directory_move_in_move_out() -> io::Result<()> {
        let dir = tempdir()?.into_path();
        let excluded_dir = tempdir()?.into_path();

        let file1_path = &excluded_dir.join("file1.log");
        let symlink_path = &dir.join("symlink-dir");
        let mut file1 = File::create(file1_path)?;
        let sub_dir_path = &excluded_dir.join("subdir");
        fs::create_dir(sub_dir_path)?;
        let file_in_subdir_path = &sub_dir_path.join("file_in_subdir.log");
        let mut file_in_subdir = File::create(file_in_subdir_path)?;

        let mut w = Watcher::new();
        w.watch(&dir, RecursiveMode::Recursive).unwrap();

        let stream = w.receive();
        pin_mut!(stream);
        let mut items = Vec::new();

        tokio::time::sleep(DELAY * 2).await;
        std::os::unix::fs::symlink(&excluded_dir, symlink_path)?;

        take!(stream, items);
        let predicate_fn = predicate::in_iter(items);
        // Only the symlink create is yielded on linux
        assert!(predicate_fn.eval(&Event::Create(symlink_path.clone())));

        // Manually add watch to children files
        let symlink_child_file1 = symlink_path.join(file1_path.file_name().unwrap());
        let symlink_child_file2 = symlink_path
            .join(sub_dir_path.file_name().unwrap())
            .join(file_in_subdir_path.file_name().unwrap());
        w.watch(&symlink_child_file1, RecursiveMode::Recursive)
            .unwrap();
        w.watch(&symlink_child_file2, RecursiveMode::Recursive)
            .unwrap();

        let mut items = Vec::new();
        wait_and_append!(file1);
        wait_and_append!(file_in_subdir);
        take!(stream, items);

        let predicate_fn = predicate::in_iter(items);
        // Write events are received as child of symlink
        assert!(predicate_fn.eval(&Event::Write(symlink_child_file1.clone())));
        assert!(predicate_fn.eval(&Event::Write(symlink_child_file2.clone())));

        let mut items = Vec::new();
        fs::remove_file(symlink_path)?;
        take!(stream, items);
        let predicate_fn = predicate::in_iter(items);
        assert!(predicate_fn.eval(&Event::Remove(symlink_path.clone())));

        w.unwatch_if_exists(&symlink_child_file1).unwrap();
        w.unwatch_if_exists(&symlink_child_file2).unwrap();

        // Discard all previous events (it might include Error(Io))
        let mut items = Vec::new();
        take!(stream, items);

        // Verify no errors are produced even if target file changes
        tokio::time::sleep(DELAY * 2).await;
        let mut items = Vec::new();
        wait_and_append!(file1);
        take!(stream, items);
        assert_eq!(items, Vec::new());
        Ok(())
    }

    #[tokio::test]
    #[cfg(target_os = "macos")]
    async fn test_watch_hardlink_file_macos() -> io::Result<()> {
        let dir = tempdir()?.into_path();
        let excluded_dir = tempdir()?.into_path();

        let file_path = &excluded_dir.join("file1.log");
        let link_path = &dir.join("symlink.log");
        let mut file = File::create(&file_path)?;
        fs::hard_link(&file_path, &link_path)?;

        let mut w = Watcher::new();
        w.watch(&dir, RecursiveMode::Recursive).unwrap();

        let stream = w.receive();
        pin_mut!(stream);

        let mut items = Vec::new();
        take!(stream, items);

        wait_and_append!(file);
        take!(stream, items);

        // macOS will follow hardlinks
        assert_eq!(items.len(), 1);
        is_match!(&items[0], Write, link_path);
        Ok(())
    }

    #[tokio::test]
    #[cfg(target_os = "linux")]
    async fn test_watch_hardlink_file_linux() -> io::Result<()> {
        let dir = tempdir()?.into_path();
        let excluded_dir = tempdir()?.into_path();

        let file_path = &excluded_dir.join("file1.log");
        let link_path = &dir.join("symlink.log");
        let mut file = File::create(file_path)?;
        fs::hard_link(file_path, link_path)?;

        let mut w = Watcher::new();
        w.watch(&dir, RecursiveMode::Recursive).unwrap();

        let stream = w.receive();
        pin_mut!(stream);
        let mut items = Vec::new();
        take!(stream, items);
        wait_and_append!(file);
        take!(stream, items);

        // linux will NOT follow hardlinks
        assert_eq!(items.len(), 0);
        Ok(())
    }

    #[tokio::test]
    async fn test_none_path_in_rename_from_event() -> io::Result<()> {
        let w = Watcher::new();
        let stream = w.receive();
        pin_mut!(stream);

        // inject Rename event with None path
        let evt = notify::event::Event::new(EventKind::Modify(ModifyKind::Name(RenameMode::From)));
        w.inject(Ok(evt));
        let mut items = Vec::new();
        take!(stream, items);
        assert_eq!(items.len(), 1);
        assert_eq!(items[0], Event::Rescan);

        // inject Rename event with Some path
        let mut evt =
            notify::event::Event::new(EventKind::Modify(ModifyKind::Name(RenameMode::From)));
        let the_path = tempdir()?.into_path();
        evt.paths.push(the_path.clone());
        w.inject(Ok(evt));
        let mut items = Vec::new();
        take!(stream, items);
        assert_eq!(items.len(), 1);
        is_match!(&items[0], Remove, the_path);

        Ok(())
    }
}<|MERGE_RESOLUTION|>--- conflicted
+++ resolved
@@ -151,17 +151,12 @@
         let rx = Rc::clone(&self.rx);
         Box::pin(stream::unfold(rx, |rx| async move {
             loop {
-<<<<<<< HEAD
-                let received = rx.recv().await.expect("channel can not be closed").unwrap();
-                trace!("received raw notify event: {:?}", received);
-=======
                 let received = rx
                     .recv()
                     .await
                     .expect("channel closed unexpectedly")
                     .unwrap();
                 log::trace!("received raw notify event: {:?}", received);
->>>>>>> 8cfdfde7
                 if let Some(mapped_event) = match received.kind {
                     EventKind::Remove(RemoveKind::File) => {
                         Some(Event::Remove(received.paths.first().unwrap().clone()))
