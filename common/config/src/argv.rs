--- conflicted
+++ resolved
@@ -141,7 +141,6 @@
     #[structopt(long, env = env_vars::LOG_K8S_EVENTS)]
     log_k8s_events: Option<K8sTrackingConf>,
 
-<<<<<<< HEAD
     /// Determines whether the agent should produce metrics-servers usage logs.
     /// When set this agent will poll the metrics-server on the cluster to get usage statistics
     /// combine them with other pod/node statistics for enhancements to the web application.
@@ -150,9 +149,7 @@
     log_metric_server_stats: Option<K8sTrackingConf>,
 
     /// Determine wheather or not to look for available K8s startup leases before attempting
-=======
     /// Determine whether or not to look for available K8s startup leases before attempting
->>>>>>> a4faf692
     /// to start the agent; used to throttle startup on very large K8s clusters.
     /// Defaults to "off".
     #[structopt(long = "startup-lease", env = env_vars::K8S_STARTUP_LEASE)]
