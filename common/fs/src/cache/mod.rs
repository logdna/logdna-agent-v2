--- conflicted
+++ resolved
@@ -197,11 +197,7 @@
             let mut acc = Vec::new();
             if !fs.initial_events.is_empty() {
                 for event in std::mem::take(&mut fs.initial_events) {
-<<<<<<< HEAD
-                    acc.push(event)
-=======
                     acc.push((event, init_time))
->>>>>>> ede9245f
                 }
             }
             acc
