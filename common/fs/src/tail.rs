--- conflicted
+++ resolved
@@ -122,21 +122,13 @@
                                 let path = fs.resolve_direct_path(&entry, &fs.entries.borrow());
                                 match entry {
                                     Entry::File { name, data, .. } => {
-<<<<<<< HEAD
-=======
                                         let inode: FileId = { (&data.borrow().deref().get_inode().await).into() };
->>>>>>> f60e13c8
                                         match lookback_config {
                                             Lookback::Start => {
                                                 let offset = match initial_offsets.as_ref() {
                                                     Some(initial_offsets) => {
-<<<<<<< HEAD
-                                                        let offset = initial_offsets.get(&path.as_os_str().as_bytes().into()).copied().unwrap_or(0);
-                                                        debug!("Got offset {} from state for {:?} using key {:?}", offset, name, path);
-=======
                                                         let offset = initial_offsets.get(&inode).copied().unwrap_or(0);
                                                         debug!("Got offset {} from state for {:?} using key {:?} for path {:?}", offset, name, inode, path);
->>>>>>> f60e13c8
                                                         offset
                                                     }
                                                     None => 0
@@ -147,22 +139,13 @@
                                             Lookback::SmallFiles => {
                                                 let offset = match initial_offsets.as_ref() {
                                                     Some(initial_offsets) => {
-<<<<<<< HEAD
-                                                        let offset = initial_offsets.get(&path.as_os_str().as_bytes().into()).copied().unwrap_or(0);
-                                                        debug!("Got offset {} from state for {:?} using key {:?}", offset, name, path);
-=======
                                                         let offset = initial_offsets.get(&inode).copied().unwrap_or(0);
                                                         debug!("Got offset {} from state for {:?} using key {:?} for path {:?}", offset, name, inode, path);
->>>>>>> f60e13c8
                                                         offset
                                                     }
                                                     None => {
                                                         let len = path.metadata().map(|m| m.len()).unwrap_or(0);
-<<<<<<< HEAD
-                                                        debug!("Smallfiles lookback {} from state for {:?} using key {:?}", len, name, path);
-=======
                                                         debug!("Smallfiles lookback {} from len for {:?} using key {:?}", len, name, path);
->>>>>>> f60e13c8
                                                         if len < 8192 {
                                                             0
                                                         } else{
@@ -194,21 +177,13 @@
                                             if let Some(entry) = &fs.entries.borrow().get(real_entry) {
                                                 let path = fs.resolve_direct_path(entry, &fs.entries.borrow());
                                                 if let Entry::File { data, .. } = entry {
-<<<<<<< HEAD
-=======
                                                     let inode: FileId = { (&data.borrow().deref().get_inode().await).into() };
->>>>>>> f60e13c8
                                                     match lookback_config {
                                                         Lookback::Start => {
                                                             let offset = match initial_offsets.as_ref() {
                                                                 Some(initial_offsets) => {
-<<<<<<< HEAD
-                                                                    let offset = initial_offsets.get(&path.as_os_str().as_bytes().into()).copied().unwrap_or(0);
-                                                                    debug!("Got offset {} from state for {:?} using key {:?}", offset, sym_name, path);
-=======
                                                                     let offset = initial_offsets.get(&inode).copied().unwrap_or(0);
                                                                     debug!("Got offset {} from state for {:?} using key {:?} for path {:?}", offset, name, inode, path);
->>>>>>> f60e13c8
                                                                     offset
                                                                 }
                                                                 None => 0
@@ -219,23 +194,14 @@
                                                         Lookback::SmallFiles => {
                                                             let offset = match initial_offsets.as_ref() {
                                                                 Some(initial_offsets) => {
-<<<<<<< HEAD
-                                                                    let offset = initial_offsets.get(&path.as_os_str().as_bytes().into()).copied().unwrap_or(0);
-                                                                    debug!("Got offset {} from state for {:?} using key {:?}", offset, sym_name, path);
-=======
                                                                     let offset = initial_offsets.get(&inode).copied().unwrap_or(0);
                                                                     debug!("Got offset {} from state for {:?} using key {:?} for path {:?}", offset, name, inode, path);
->>>>>>> f60e13c8
                                                                     offset
                                                                 }
                                                                 None => {
                                                                     // Check the actual file len
                                                                     let len = path.metadata().map(|m| m.len()).unwrap_or(0);
-<<<<<<< HEAD
-                                                                    debug!("Smallfiles lookback {} from state for {:?} using key {:?}", len, sym_name, path);
-=======
                                                                     debug!("Smallfiles lookback {} from len for {:?} using key {:?}", len, sym_name, path);
->>>>>>> f60e13c8
                                                                     if len < 8192 {
                                                                         0
                                                                     } else{
