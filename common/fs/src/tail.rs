--- conflicted
+++ resolved
@@ -136,11 +136,7 @@
                 match lookback_config {
                     Lookback::Start => match initial_offsets.as_ref() {
                         Some(initial_offsets) => {
-<<<<<<< HEAD
                             _lookup_offset(initial_offsets, &inode, &path).unwrap_or(0)
-=======
-                            _lookup_offset(&initial_offsets, &inode, &path).unwrap_or(0)
->>>>>>> ede9245f
                         }
                         None => 0,
                     },
@@ -150,15 +146,8 @@
                         let smallfiles_offset = if file_len < 8192 { 0 } else { file_len };
 
                         match initial_offsets.as_ref() {
-<<<<<<< HEAD
                             Some(initial_offsets) => _lookup_offset(initial_offsets, &inode, &path)
                                 .unwrap_or(smallfiles_offset),
-=======
-                            Some(initial_offsets) => {
-                                _lookup_offset(&initial_offsets, &inode, &path)
-                                    .unwrap_or(smallfiles_offset)
-                            }
->>>>>>> ede9245f
                             None => {
                                 debug!(
                                     "Smallfiles lookback {} from len using key {:?}",
