--- conflicted
+++ resolved
@@ -13,7 +13,6 @@
 
 >&2 kind --version || exit 1
 
-<<<<<<< HEAD
 if [ -z "$BUILD_TAG" ]
 then
   cluster_name=agent-dev-cluster
@@ -21,8 +20,6 @@
   cluster_name=$(echo $BUILD_TAG | tr '[:upper:]' '[:lower:]' | tail -c 32 | sed 's/^-*//g')
 fi
 
-=======
->>>>>>> a4faf692
 export KIND_EXPERIMENTAL_DOCKER_NETWORK=$cluster_name
 if [ "$create_cluster" = "true" ]
 then
