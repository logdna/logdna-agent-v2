use crate::common::{consume_output, AgentSettings};
use assert_cmd::prelude::*;
use log::debug;
use predicates::prelude::*;
use proptest::prelude::*;
use std::fs;
use std::fs::{File, OpenOptions};
use std::io::{BufRead, BufReader, Read, Write};
use std::os::unix::fs::MetadataExt;
use std::process::Command;
use std::thread::{self, sleep};
use std::time::Duration;
use systemd::journal;
use tempfile::tempdir;
use test_types::random_line_string_vec;
use tokio::task;

mod common;

#[test]
#[cfg_attr(not(feature = "integration_tests"), ignore)]
fn api_key_missing() {
    let mut cmd = Command::cargo_bin("logdna-agent").unwrap();
    cmd.env_clear()
        .env("RUST_LOG", "debug")
        .assert()
        .stderr(predicate::str::contains(
            "config error: http.ingestion_key is missing",
        ))
        .failure();
}

#[test]
#[cfg_attr(not(feature = "integration_tests"), ignore)]
fn api_key_present() {
    let _ = env_logger::Builder::from_default_env().try_init();
    let dir = tempdir().expect("Couldn't create temp dir...");

    let dir_path = format!("{}/", dir.path().to_str().unwrap());

    let before_file_path = dir.path().join("before.log");
    let mut file = File::create(&before_file_path).expect("Couldn't create temp log file...");

    let mut handle = common::spawn_agent(AgentSettings {
        exclusion_regex: Some(r"/var\w*"),
        log_dirs: &dir_path,
        lookback: Some("start"),
        ..Default::default()
    });
    // Dump the agent's stdout
    // TODO: assert that it's successfully uploaded

    thread::sleep(std::time::Duration::from_secs(1));

    let log_lines = "This is a test log line\nLook at me, another test log line\nMore log lines....\nAnother log line!";

    writeln!(file, "{}", log_lines).expect("Couldn't write to temp log file...");
    file.sync_all().unwrap();
    thread::sleep(std::time::Duration::from_secs(1));

    let test_file_path = dir.path().join("test.log");
    let mut file = File::create(&test_file_path).expect("Couldn't create temp log file...");

    writeln!(file, "{}", log_lines).expect("Couldn't write to temp log file...");
    file.sync_all().unwrap();
    thread::sleep(std::time::Duration::from_secs(1));

    let test1_file_path = dir.path().join("test1.log");
    let mut file = File::create(&test1_file_path).expect("Couldn't create temp log file...");

    writeln!(file, "{}", log_lines).expect("Couldn't write to temp log file...");
    file.sync_all().unwrap();
    thread::sleep(std::time::Duration::from_secs(1));

    handle.kill().unwrap();
    let mut output = String::new();

    let stderr_ref = handle.stderr.as_mut().unwrap();
    stderr_ref.read_to_string(&mut output).unwrap();

    debug!("{}", output);

    // Check that the agent logs that it has sent lines from each file
    assert!(
        predicate::str::contains(&format!(
            "watching \"{}\"",
            before_file_path.to_str().unwrap()
        ))
        .eval(&output),
        "'watching' not found in output: {}",
        output
    );
    assert!(predicate::str::contains(&format!(
        "tailer sendings lines for [\"{}\"]",
        before_file_path.to_str().unwrap()
    ))
    .eval(&output));

    assert!(predicate::str::contains(&format!(
        "watching \"{}\"",
        test_file_path.to_str().unwrap()
    ))
    .eval(&output));
    assert!(predicate::str::contains(&format!(
        "tailer sendings lines for [\"{}\"]",
        test_file_path.to_str().unwrap()
    ))
    .eval(&output));

    assert!(predicate::str::contains(&format!(
        "watching \"{}\"",
        test1_file_path.to_str().unwrap()
    ))
    .eval(&output));
    assert!(predicate::str::contains(&format!(
        "tailer sendings lines for [\"{}\"]",
        test1_file_path.to_str().unwrap()
    ))
    .eval(&output));

    handle.wait().unwrap();
}

#[test]
#[cfg_attr(not(feature = "integration_tests"), ignore)]
fn test_read_file_appended_in_the_background() {
    let dir = tempdir().expect("Could not create temp dir").into_path();
    let mut agent_handle = common::spawn_agent(AgentSettings::new(&dir.to_str().unwrap()));

    let context = common::start_append_to_file(&dir, 5);

    let mut stderr_reader = BufReader::new(agent_handle.stderr.as_mut().unwrap());
    let mut line = String::new();
    let mut occurrences = 0;
    let expected_occurrences = 100;

    for _safeguard in 0..100_000 {
        stderr_reader.read_line(&mut line).unwrap();
        if line.contains("sendings lines for") && line.contains("appended.log") {
            occurrences += 1;
        }
        line.clear();

        if occurrences == expected_occurrences {
            break;
        }
    }

    let total_lines_written = (context.stop_handle)();
    assert!(total_lines_written > 0);
    assert_eq!(occurrences, expected_occurrences);
    agent_handle.kill().unwrap();
}

#[test]
#[cfg_attr(not(feature = "integration_tests"), ignore)]
fn test_append_and_delete() {
    let dir = tempdir().expect("Could not create temp dir").into_path();
    let file_path = dir.join("file1.log");
    File::create(&file_path).expect("Could not create file");

    let mut agent_handle = common::spawn_agent(AgentSettings::new(&dir.to_str().unwrap()));

    let mut stderr_reader = BufReader::new(agent_handle.stderr.take().unwrap());

    common::wait_for_file_event("initialized", &file_path, &mut stderr_reader);
    common::append_to_file(&file_path, 10_000, 50).expect("Could not append");
    fs::remove_file(&file_path).expect("Could not remove file");

    // Immediately, start appending in a new file
    common::append_to_file(&file_path, 5, 5).expect("Could not append");

    common::wait_for_file_event("unwatching", &file_path, &mut stderr_reader);
    common::wait_for_file_event("added", &file_path, &mut stderr_reader);

    common::assert_agent_running(&mut agent_handle);

    agent_handle.kill().expect("Could not kill process");
}

#[test]
#[cfg_attr(not(feature = "integration_tests"), ignore)]
fn test_file_added_after_initialization() {
    let dir = tempdir().expect("Could not create temp dir").into_path();

    let mut agent_handle = common::spawn_agent(AgentSettings::new(&dir.to_str().unwrap()));

    let mut reader = BufReader::new(agent_handle.stderr.as_mut().unwrap());

    thread::sleep(std::time::Duration::from_millis(2000));

    let file_path = dir.join("file1.log");
    File::create(&file_path).expect("Could not create file");
    common::wait_for_file_event("added", &file_path, &mut reader);
    common::append_to_file(&file_path, 1000, 50).expect("Could not append");
    common::wait_for_file_event("tailer sendings lines for", &file_path, &mut reader);

    common::assert_agent_running(&mut agent_handle);

    agent_handle.kill().expect("Could not kill process");
}

#[test]
#[cfg_attr(not(feature = "integration_tests"), ignore)]
fn test_delete_does_not_leave_file_descriptor() {
    let dir = tempdir().expect("Could not create temp dir").into_path();
    let file_path = dir.join("file1.log");
    File::create(&file_path).expect("Could not create file");

    let mut agent_handle = common::spawn_agent(AgentSettings::new(&dir.to_str().unwrap()));

    let process_id = agent_handle.id();
    let mut stderr_reader = BufReader::new(agent_handle.stderr.as_mut().unwrap());

    common::wait_for_file_event("initialized", &file_path, &mut stderr_reader);
    common::append_to_file(&file_path, 100, 50).expect("Could not append");

    // Verify that the file is shown in the open files of the process
    assert!(common::open_files_include(process_id, &file_path).is_some());

    // Remove it
    fs::remove_file(&file_path).expect("Could not remove file");
    common::wait_for_file_event("unwatching", &file_path, &mut stderr_reader);

    common::assert_agent_running(&mut agent_handle);

    // Wait for the file descriptor to be released
    thread::sleep(std::time::Duration::from_millis(200));

    // Verify that it doesn't appear any more, otherwise include it in the assert panic message
    assert_eq!(
        common::open_files_include(process_id, &file_path),
        None,
        "the file should not appear in the output"
    );

    agent_handle.kill().expect("Could not kill process");
}

#[test]
#[cfg_attr(not(feature = "integration_tests"), ignore)]
fn test_append_and_move() {
    let dir = tempdir().expect("Could not create temp dir").into_path();
    let file1_path = dir.join("file1.log");
    let file2_path = dir.join("file2.log");
    File::create(&file1_path).expect("Could not create file");

    let mut agent_handle = common::spawn_agent(AgentSettings::new(&dir.to_str().unwrap()));
    let mut stderr_reader = BufReader::new(agent_handle.stderr.as_mut().unwrap());

    common::wait_for_file_event("initialized", &file1_path, &mut stderr_reader);
    common::append_to_file(&file1_path, 10_000, 50).expect("Could not append");
    fs::rename(&file1_path, &file2_path).expect("Could not move file");
    fs::remove_file(&file2_path).expect("Could not remove file");

    // Immediately, start appending in a new file
    common::append_to_file(&file1_path, 5, 5).expect("Could not append");

    // Should be added back
    common::wait_for_file_event("added", &file1_path, &mut stderr_reader);

    common::assert_agent_running(&mut agent_handle);

    agent_handle.kill().expect("Could not kill process");
}

#[test]
#[cfg_attr(not(feature = "integration_tests"), ignore)]
fn test_truncate_file() {
    // K8s uses copytruncate, see https://github.com/kubernetes/kubernetes/issues/38495
    let dir = tempdir().expect("Could not create temp dir").into_path();
    let file_path = dir.join("file1.log");
    common::append_to_file(&file_path, 100, 50).expect("Could not append");

    let mut agent_handle = common::spawn_agent(AgentSettings::new(&dir.to_str().unwrap()));

    let mut stderr_reader = BufReader::new(agent_handle.stderr.as_mut().unwrap());

    common::wait_for_file_event("initialized", &file_path, &mut stderr_reader);
    common::append_to_file(&file_path, 10_000, 20).expect("Could not append");
    common::truncate_file(&file_path).expect("Could not truncate file");

    // Immediately, start appending to the truncated file
    common::append_to_file(&file_path, 5, 5).expect("Could not append");
    common::wait_for_file_event("truncated", &file_path, &mut stderr_reader);

    // Continue appending
    common::append_to_file(&file_path, 100, 5).expect("Could not append");
    common::wait_for_file_event("tailer sendings lines", &file_path, &mut stderr_reader);

    common::assert_agent_running(&mut agent_handle);

    agent_handle.kill().expect("Could not kill process");
}

#[test]
#[cfg_attr(not(feature = "integration_tests"), ignore)]
fn test_exclusion_rules() {
    let dir = tempdir().expect("Could not create temp dir").into_path();
    let included_file = dir.join("file1.log");
    let excluded_file = dir.join("file2.log");
    common::append_to_file(&included_file, 100, 50).expect("Could not append");
    common::append_to_file(&excluded_file, 100, 50).expect("Could not append");

    let mut agent_handle = common::spawn_agent(AgentSettings {
        log_dirs: &dir.to_str().unwrap(),
        exclusion_regex: Some(r"\w+ile2\.\w{3}"),
        ..Default::default()
    });

    let mut stderr_reader = BufReader::new(agent_handle.stderr.as_mut().unwrap());

    let lines = common::wait_for_file_event("initialized", &included_file, &mut stderr_reader);

    let matches_excluded_file = predicate::str::is_match(r"initialized [^\n]*file2\.log").unwrap();
    assert!(
        !matches_excluded_file.eval(&lines),
        "file2.log should have been excluded"
    );

    // Continue appending
    common::append_to_file(&included_file, 100, 5).expect("Could not append");
    let lines =
        common::wait_for_file_event("tailer sendings lines", &included_file, &mut stderr_reader);
    assert!(
        !matches_excluded_file.eval(&lines),
        "file2.log should have been excluded"
    );

    common::assert_agent_running(&mut agent_handle);

    agent_handle.kill().expect("Could not kill process");
}

#[test]
#[cfg_attr(not(feature = "integration_tests"), ignore)]
fn test_files_other_than_dot_log_should_be_not_included_by_default() {
    let dir = tempdir().expect("Could not create temp dir").into_path();
    let included_file = dir.join("file1.log");
    let not_included_files = vec![
        "file2.tar.gz",
        "file3.tar",
        "file4.0",
        "file5.1",
        ".file6",
        "file7",
    ];
    common::append_to_file(&included_file, 100, 50).expect("Could not append");

    for file_name in &not_included_files {
        common::append_to_file(&dir.join(file_name), 100, 50).expect("Could not append");
    }

    let mut agent_handle = common::spawn_agent(AgentSettings::new(&dir.to_str().unwrap()));

    let mut reader = BufReader::new(agent_handle.stderr.as_mut().unwrap());
    let lines = common::wait_for_file_event("initialized", &included_file, &mut reader);

    for file_name in &not_included_files {
        let file_parts: Vec<&str> = file_name.split('.').collect();
        let regex;
        if file_parts.len() == 2 {
            regex = format!(
                "{}{}\\.{}",
                r"initialized [^\n]*", file_parts[0], file_parts[1]
            );
        } else {
            regex = format!("{}{}", r"initialized [^\n]*", file_name);
        }
        let matches_excluded_file = predicate::str::is_match(regex).unwrap();
        assert!(
            !matches_excluded_file.eval(&lines),
            format!("{} should not been included", file_name)
        );
    }

    common::assert_agent_running(&mut agent_handle);
    agent_handle.kill().expect("Could not kill process");
}

#[test]
#[cfg_attr(not(feature = "integration_tests"), ignore)]
#[cfg_attr(not(target_os = "linux"), ignore)]
fn test_dangling_symlinks() {
    let log_dir = tempdir().expect("Could not create temp dir").into_path();
    let data_dir = tempdir().expect("Could not create temp dir").into_path();
    let file_path = data_dir.join("file1.log");
    let symlink_path = log_dir.join("file1.log");
    common::append_to_file(&file_path, 100, 50).expect("Could not append");

    let mut agent_handle = common::spawn_agent(AgentSettings::new(&log_dir.to_str().unwrap()));

    let mut stderr_reader = BufReader::new(agent_handle.stderr.as_mut().unwrap());

    std::os::unix::fs::symlink(&file_path, &symlink_path).unwrap();
    common::wait_for_file_event("initialized", &file_path, &mut stderr_reader);
    common::append_to_file(&file_path, 100, 20).expect("Could not append");

    // Remove original file first
    fs::remove_file(&file_path).expect("Could not remove file");

    common::wait_for_file_event("unwatching", &file_path, &mut stderr_reader);

    // Remove the dangling symlink also
    fs::remove_file(&symlink_path).expect("Could not remove symlink");
    common::wait_for_file_event("unwatching", &file_path, &mut stderr_reader);

    common::assert_agent_running(&mut agent_handle);
    agent_handle.kill().expect("Could not kill process");
}

#[test]
#[cfg_attr(not(feature = "integration_tests"), ignore)]
#[cfg_attr(not(target_os = "linux"), ignore)]
fn test_append_after_symlinks_delete() {
    let log_dir = tempdir().expect("Could not create temp dir").into_path();
    let data_dir = tempdir().expect("Could not create temp dir").into_path();
    let file_path = data_dir.join("file1.log");
    let symlink_path = log_dir.join("file1.log");
    common::append_to_file(&file_path, 100, 50).expect("Could not append");

    let mut agent_handle = common::spawn_agent(AgentSettings::new(&log_dir.to_str().unwrap()));
    let mut stderr_reader = BufReader::new(agent_handle.stderr.as_mut().unwrap());

    std::os::unix::fs::symlink(&file_path, &symlink_path).unwrap();
    common::wait_for_file_event("initialized", &file_path, &mut stderr_reader);
    common::append_to_file(&file_path, 100, 20).expect("Could not append");

    // Remove symlink first
    fs::remove_file(&symlink_path).expect("Could not remove symlink");

    // Append to the original file
    common::append_to_file(&file_path, 1_000, 20).expect("Could not append");

    // Delete the original file
    fs::remove_file(&file_path).expect("Could not remove file");

    common::assert_agent_running(&mut agent_handle);
    agent_handle.kill().expect("Could not kill process");
}

#[test]
#[cfg_attr(not(feature = "integration_tests"), ignore)]
#[cfg_attr(not(target_os = "linux"), ignore)]
fn test_directory_symlinks_delete() {
    let _ = env_logger::Builder::from_default_env().try_init();
    let log_dir = tempdir().expect("Could not create temp dir").into_path();
    let data_dir = tempdir().expect("Could not create temp dir").into_path();

    let dir_1_path = data_dir.join("dir_1");
    let dir_1_1_path = dir_1_path.join("dir_1_1");
    let dir_1_2_path = dir_1_path.join("dir_1_2");
    let dir_1_2_1_path = dir_1_2_path.join("dir_1_2_1");
    let file1_path = dir_1_1_path.join("file1.log");
    let file2_path = dir_1_2_1_path.join("file2.log");
    let file3_path = dir_1_2_1_path.join("file3.log");
    let symlink_path = log_dir.join("dir_1_link");

    common::create_dirs(&[&dir_1_path, &dir_1_1_path, &dir_1_2_path, &dir_1_2_1_path]);

    common::append_to_file(&file1_path, 100, 50).expect("Could not append");
    common::append_to_file(&file2_path, 100, 50).expect("Could not append");
    common::append_to_file(&file3_path, 100, 50).expect("Could not append");

    let mut agent_handle = common::spawn_agent(AgentSettings::new(&log_dir.to_str().unwrap()));

    let mut stderr_reader = BufReader::new(agent_handle.stderr.as_mut().unwrap());

    std::os::unix::fs::symlink(&dir_1_path, &symlink_path).unwrap();

    debug!("waiting for initialized");
    common::wait_for_file_event("watching", &symlink_path, &mut stderr_reader);

    common::append_to_file(&file1_path, 1_000, 50).expect("Could not append");
    common::append_to_file(&file2_path, 1_000, 50).expect("Could not append");
    common::append_to_file(&file3_path, 1_000, 50).expect("Could not append");

    fs::remove_file(&symlink_path).expect("Could not remove symlink");

    debug!("waiting for unwatching");
    common::wait_for_file_event("unwatching", &file3_path, &mut stderr_reader);

    common::assert_agent_running(&mut agent_handle);
    agent_handle.kill().expect("Could not kill process");
}

#[tokio::test]
#[cfg_attr(not(feature = "integration_tests"), ignore)]
#[cfg_attr(not(target_os = "linux"), ignore)]
async fn test_journald_support() {
    assert_eq!(journal::print(6, "Sample info"), 0);
    sleep(Duration::from_millis(1000));
    let dir = "/var/log/journal";
    let (server, received, shutdown_handle, addr) = common::start_http_ingester();
    let mut settings = AgentSettings::with_mock_ingester("/var/log/journal", &addr);
    settings.journald_dirs = Some(dir);
    settings.exclusion_regex = Some(r"^(?!/var/log/journal).*$");
    let mut agent_handle = common::spawn_agent(settings);
    let mut stderr_reader = BufReader::new(agent_handle.stderr.as_mut().unwrap());

    common::wait_for_event("monitoring journald path", &mut stderr_reader);

    let (server_result, _) = tokio::join!(server, async {
        for _ in 0..10 {
            journal::print(1, "Sample alert");
            journal::print(6, "Sample info");
        }

        // Wait for the data to be received by the mock ingester
        tokio::time::sleep(tokio::time::Duration::from_millis(500)).await;

        let map = received.lock().await;
        let file_info = map.values().next().unwrap();

        let predicate_fn = predicate::in_iter(file_info.values.iter().map(|s| s.trim_end()));
        assert!(predicate_fn.eval(&"Sample alert"));
        assert!(predicate_fn.eval(&"Sample info"));

        shutdown_handle();
    });

    server_result.unwrap();
    common::assert_agent_running(&mut agent_handle);
    agent_handle.kill().expect("Could not kill process");
}

proptest! {
    #![proptest_config(ProptestConfig::with_cases(1))]
    #[test]
    #[cfg_attr(not(feature = "integration_tests"), ignore)]
    fn lookback_start_lines_are_delivered(log_lines in random_line_string_vec(150, 2000)) {
        let _ = env_logger::Builder::from_default_env().try_init();
        let dir = tempdir().expect("Couldn't create temp dir...");

        let dir_path = format!("{}/", dir.path().to_str().unwrap());
        let (server, received, shutdown_handle, cert_file, addr) = common::self_signed_https_ingester();

        let file_path = dir.path().join("test.log");
        let mut file = File::create(&file_path).expect("Couldn't create temp log file...");

        // Enough bytes to get past the lookback threshold
        let lines_write_count: usize = log_lines.iter()
            .scan(0, |acc, line| {*acc += line.len(); Some(*acc)})
            .enumerate()
            .take_while(|(_, cnt)| *cnt < 8192).last().unwrap().0;

        debug!("{}", lines_write_count);
        log_lines[0..lines_write_count].iter()
            .for_each(|log_line| writeln!(file, "{}", log_line).expect("Couldn't write to temp log file..."));
        file.sync_all().expect("Failed to sync file");

        // Dump the agent's stdout
        // TODO: assert that it's successfully uploaded

        thread::sleep(std::time::Duration::from_secs(1));

        tokio_test::block_on(async {
            let ((line_count, lines), _, server) = tokio::join!(
                async {
                    tokio::time::sleep(tokio::time::Duration::from_millis(200)).await;
                    let mut handle = common::spawn_agent(AgentSettings {
                        log_dirs: &dir_path,
                        exclusion_regex: Some(r"/var\w*"),
                        ssl_cert_file: Some(cert_file.path()),
                        lookback: Some("start"),
                        host: Some(&addr),
                        ..Default::default()
                    });

                    let stderr_reader = std::io::BufReader::new(handle.stderr.take().unwrap());
                    std::thread::spawn(move || {
                        stderr_reader.lines().for_each(|line| debug!("{:?}", line))
                    });

                    tokio::time::sleep(tokio::time::Duration::from_millis(5000)).await;

                    handle.kill().unwrap();

                    debug!("getting lines from {}", file_path.to_str().unwrap());
                    let file_info = received.lock().await;
                    let file_info = file_info
                        .get(file_path.to_str().unwrap())
                        .unwrap();
                    let line_count = file_info.lines;
                    let lines = file_info.values.clone();
                    shutdown_handle();

                    handle.wait().unwrap();
                    (line_count, lines)
                },
                async {
                    tokio::time::sleep(tokio::time::Duration::from_millis(500)).await;
                    log_lines[lines_write_count..lines_write_count + 5].iter().for_each(|log_line| {
                        writeln!(file, "{}", log_line).expect("Couldn't write to temp log file...");
                        file.sync_all().expect("Failed to sync file");
                    });
                    tokio::time::sleep(tokio::time::Duration::from_millis(500)).await;
                    file.sync_all().expect("Failed to sync file");
                },
                server
            );
            server.unwrap();
            assert_eq!(line_count, lines_write_count + 5);

            lines[..].iter().map(|s| s.trim_end()).zip(
                log_lines[0..lines_write_count + 5].iter().map(|s| s.trim_end())).for_each(|(a, b)| debug!("received: {}, sent: {}", a, b));
            itertools::assert_equal(
                lines[..].iter().map(|s| s.trim_end()),
                log_lines[0..lines_write_count + 5].iter().map(|s| s.trim_end())
            )
        });
    }
}

#[test]
#[cfg_attr(not(feature = "integration_tests"), ignore)]
fn lookback_none_lines_are_delivered() {
    let _ = env_logger::Builder::from_default_env().try_init();

    let dir = tempdir().expect("Couldn't create temp dir...");
    let dir_path = format!("{}/", dir.path().to_str().unwrap());

    let (server, received, shutdown_handle, cert_file, addr) = common::self_signed_https_ingester();
    let log_lines = "This is a test log line";

    let file_path = dir.path().join("test.log");
    let mut file = File::create(&file_path).expect("Couldn't create temp log file...");

    debug!("test log: {}", file_path.to_str().unwrap());
    // Enough bytes to get past the lookback threshold
    let line_write_count = (8192 / (log_lines.as_bytes().len() + 1)) + 1;
    (0..line_write_count)
        .for_each(|_| writeln!(file, "{}", log_lines).expect("Couldn't write to temp log file..."));

    debug!(
        "wrote {} lines to {} with size {}",
        line_write_count,
        file_path.to_str().unwrap(),
        (log_lines.as_bytes().len() + 1) * line_write_count
    );
    file.sync_all().expect("Failed to sync file");

    // Dump the agent's stdout
    // TODO: assert that it's successfully uploaded

    tokio_test::block_on(async {
        let (line_count, _, server) = tokio::join!(
            async {
                tokio::time::sleep(tokio::time::Duration::from_millis(100)).await;
                let mut handle = common::spawn_agent(AgentSettings {
                    log_dirs: &dir_path,
                    exclusion_regex: Some(r"^/var.*"),
                    ssl_cert_file: Some(cert_file.path()),
                    lookback: Some("none"),
                    host: Some(&addr),
                    ..Default::default()
                });
                debug!("spawned agent");

                let stderr_reader = std::io::BufReader::new(handle.stderr.take().unwrap());
                std::thread::spawn(move || {
                    stderr_reader.lines().for_each(|line| debug!("{:?}", line))
                });

                tokio::time::sleep(tokio::time::Duration::from_millis(3000)).await;

                handle.kill().unwrap();

                debug!("getting lines from {}", file_path.to_str().unwrap());
                handle.wait().unwrap();
                let line_count = received
                    .lock()
                    .await
                    .get(file_path.to_str().unwrap())
                    .unwrap()
                    .lines;
                shutdown_handle();
                line_count
            },
            async move {
                tokio::time::sleep(tokio::time::Duration::from_millis(2000)).await;
                (0..5).for_each(|_| {
                    writeln!(file, "{}", log_lines).expect("Couldn't write to temp log file...");
                    file.sync_all().expect("Failed to sync file");
                });
                file.sync_all().expect("Failed to sync file");
                debug!("wrote 5 lines");
            },
            server
        );
        server.unwrap();
        assert_eq!(line_count, 5);
    });
}

#[tokio::test]
#[cfg_attr(not(feature = "integration_tests"), ignore)]
async fn test_partial_fsynced_lines() {
    let dir = tempdir().expect("Couldn't create temp dir...").into_path();
    let (server, received, shutdown_handle, addr) = common::start_http_ingester();
    let file_path = dir.join("test.log");
    File::create(&file_path).expect("Couldn't create temp log file...");
    let mut settings = AgentSettings::with_mock_ingester(&dir.to_str().unwrap(), &addr);
    settings.exclusion_regex = Some(r"/var\w*");
    let mut agent_handle = common::spawn_agent(settings);
    let mut stderr_reader = BufReader::new(agent_handle.stderr.as_mut().unwrap());
    common::wait_for_file_event("initialized", &file_path, &mut stderr_reader);
    let (server_result, _) = tokio::join!(server, async {
        let mut file = OpenOptions::new()
            .append(true)
            .create(true)
            .open(&file_path)
            .unwrap();

        write!(file, "{}", "first part ").unwrap();
        write!(file, "{}", "second part").unwrap();

        file.sync_all().unwrap();
        common::force_client_to_flush(&dir).await;
        tokio::time::sleep(tokio::time::Duration::from_millis(500)).await;

        {
            let map = received.lock().await;
            // The ingester should not have received any lines yet
            assert!(map.get(file_path.to_str().unwrap()).is_none());
        }

        write!(file, "{}", " third part\n").unwrap();
        write!(file, "{}", "begin second line").unwrap();

        file.sync_all().unwrap();
        common::force_client_to_flush(&dir).await;
        tokio::time::sleep(tokio::time::Duration::from_millis(500)).await;

        {
            let map = received.lock().await;
            let file_info = map.get(file_path.to_str().unwrap()).unwrap();
            assert_eq!(
                file_info.values,
                vec!["first part second part third part\n".to_string()]
            );
        }

        shutdown_handle();
    });

    server_result.unwrap();
    agent_handle.kill().expect("Could not kill process");
}

#[tokio::test]
#[cfg_attr(not(feature = "integration_tests"), ignore)]
async fn test_tags() {
    let dir = tempdir().expect("Couldn't create temp dir...").into_path();

    let (server, received, shutdown_handle, addr) = common::start_http_ingester();
    let file_path = dir.join("test.log");
    let tag = "my-tag";
    File::create(&file_path).expect("Couldn't create temp log file...");
    let mut settings = AgentSettings::with_mock_ingester(&dir.to_str().unwrap(), &addr);
    settings.tags = Some(tag);
    settings.exclusion_regex = Some(r"/var\w*");
    let mut agent_handle = common::spawn_agent(settings);
    let mut stderr_reader = BufReader::new(agent_handle.stderr.as_mut().unwrap());
    common::wait_for_file_event("initialized", &file_path, &mut stderr_reader);

    let (server_result, _) = tokio::join!(server, async {
        common::append_to_file(&file_path, 10, 5).unwrap();
        common::force_client_to_flush(&dir).await;

        // Wait for the data to be received by the mock ingester
        tokio::time::sleep(tokio::time::Duration::from_millis(500)).await;

        let map = received.lock().await;
        let file_info = map.get(file_path.to_str().unwrap()).unwrap();
        assert_eq!(file_info.lines, 10);
        assert_eq!(file_info.values, vec![common::LINE.to_owned() + "\n"; 10]);
        assert_eq!(file_info.tags, Some(tag.to_string()));
        shutdown_handle();
    });

    server_result.unwrap();
    agent_handle.kill().expect("Could not kill process");
}

#[tokio::test]
#[cfg_attr(not(feature = "integration_tests"), ignore)]
async fn test_lookback_restarting_agent() {
    let _ = env_logger::Builder::from_default_env().try_init();
    use std::sync::atomic::{AtomicUsize, Ordering};
    use std::sync::Arc;

    let line_count = Arc::new(AtomicUsize::new(0));

    let dir = tempdir().expect("Couldn't create temp dir...").into_path();
    let db_dir = tempdir().unwrap().into_path();
    let (server, received, shutdown_handle, addr) = common::start_http_ingester();

    let mut settings = AgentSettings::with_mock_ingester(&dir.to_str().unwrap(), &addr);
    settings.state_db_dir = Some(&db_dir);
    settings.exclusion_regex = Some(r"/var\w*");

    let line_count_target = 20_000;

    let line_count_clone = line_count.clone();

    let (server_result, _) = tokio::join!(server, async {
        let file_path = dir.join("test.log");
        let mut file = OpenOptions::new()
            .append(true)
            .create(true)
            .open(&file_path)
            .unwrap();
        let writer_thread = std::thread::spawn(move || {
            for i in 0..line_count_target {
                writeln!(file, "Hello from line {}", i).unwrap();
                line_count_clone.fetch_add(1, Ordering::SeqCst);
                if i % 1000 == 0 {
                    file.sync_all().unwrap();
                }

                if i % 20 == 0 {
                    std::thread::sleep(core::time::Duration::from_millis(1));
                }
            }
        });

        debug!("Running first agent");
        let mut agent_handle = common::spawn_agent(settings.clone());
        let agent_stderr = agent_handle.stderr.take().unwrap();
        consume_output(agent_stderr);
<<<<<<< HEAD
        tokio::time::sleep(tokio::time::Duration::from_millis(1_000)).await;

        while line_count.load(Ordering::SeqCst) < line_count_target {
            tokio::time::sleep(tokio::time::Duration::from_millis(1_000)).await;
=======
        tokio::time::delay_for(tokio::time::Duration::from_millis(1_000)).await;

        while line_count.load(Ordering::SeqCst) < line_count_target {
            tokio::time::delay_for(tokio::time::Duration::from_millis(1_000)).await;
>>>>>>> f60e13c8
            agent_handle.kill().expect("Could not kill process");
            // Restart it back again
            debug!("Running next agent");
            agent_handle = common::spawn_agent(settings.clone());
            let agent_stderr = agent_handle.stderr.take().unwrap();
            consume_output(agent_stderr);
        }

        // Block til writing is definitely done
        task::spawn_blocking(move || writer_thread.join().unwrap())
            .await
            .unwrap();

        // Give the agent a chance to catch up
<<<<<<< HEAD
        tokio::time::sleep(tokio::time::Duration::from_millis(10_000)).await;
=======
        tokio::time::delay_for(tokio::time::Duration::from_millis(10_000)).await;
>>>>>>> f60e13c8

        let map = received.lock().await;
        assert!(map.len() > 0);
        let file_info = map.get(file_path.to_str().unwrap()).unwrap();

        assert!(file_info.values.len() > 100);
        debug!(
            "{}, {}",
            file_info.values.len(),
            line_count.load(Ordering::SeqCst)
        );
        assert!(file_info.values.len() >= line_count.load(Ordering::SeqCst));

        for i in 0..file_info.values.len() {
            assert_eq!(file_info.values[i], format!("Hello from line {}\n", i));
        }

        agent_handle.kill().expect("Could not kill process");
        shutdown_handle();
    });
    server_result.unwrap();
}

#[tokio::test]
#[cfg_attr(not(feature = "integration_tests"), ignore)]
#[cfg_attr(not(target_os = "linux"), ignore)]
async fn test_symlink_initialization_both_included() {
    let log_dir = tempdir().expect("Couldn't create temp dir...").into_path();
    let (server, received, shutdown_handle, addr) = common::start_http_ingester();
    let file_path = log_dir.join("test.log");
    let symlink_path = log_dir.join("test-symlink.log");
    File::create(&file_path).expect("Couldn't create temp log file...");
    let mut file = OpenOptions::new()
        .append(true)
        .create(true)
        .open(&file_path)
        .unwrap();
    for i in 0..10 {
        writeln!(file, "SAMPLE {}", i).unwrap();
    }
    file.sync_all().unwrap();
    std::os::unix::fs::symlink(&file_path, &symlink_path).unwrap();
<<<<<<< HEAD
    tokio::time::sleep(tokio::time::Duration::from_millis(1000)).await;
=======
    tokio::time::delay_for(tokio::time::Duration::from_millis(1000)).await;
>>>>>>> f60e13c8
    let (server_result, _) = tokio::join!(server, async {
        let settings = AgentSettings::with_mock_ingester(&log_dir.to_str().unwrap(), &addr);
        let mut agent_handle = common::spawn_agent(settings);
        let stderr_reader = agent_handle.stderr.take().unwrap();
        consume_output(stderr_reader);
<<<<<<< HEAD
        tokio::time::sleep(tokio::time::Duration::from_millis(2000)).await;
=======
        tokio::time::delay_for(tokio::time::Duration::from_millis(2000)).await;
>>>>>>> f60e13c8
        for i in 10..20 {
            writeln!(file, "SAMPLE {}", i).unwrap();
        }
        file.sync_all().unwrap();
        common::force_client_to_flush(&log_dir).await;
        // Wait for the data to be received by the mock ingester
<<<<<<< HEAD
        tokio::time::sleep(tokio::time::Duration::from_millis(2000)).await;
=======
        tokio::time::delay_for(tokio::time::Duration::from_millis(2000)).await;
>>>>>>> f60e13c8
        let map = received.lock().await;
        debug!("--TEST MAP KEYS: {:?}", map.keys());
        let file_info = map
            .get(file_path.to_str().unwrap())
            .expect("lines for file not found");
        for i in 0..20 {
            assert_eq!(file_info.values[i], format!("SAMPLE {}\n", i));
        }
        let file_info = map
            .get(symlink_path.to_str().unwrap())
            .expect("lines for symlink not found");
        for i in 0..20 {
            assert_eq!(file_info.values[i], format!("SAMPLE {}\n", i));
        }

        agent_handle.kill().expect("Could not kill process");
        shutdown_handle();
    });
    server_result.unwrap();
}

#[tokio::test]
#[cfg_attr(not(feature = "integration_tests"), ignore)]
#[cfg_attr(not(target_os = "linux"), ignore)]
async fn test_symlink_initialization_excluded_file() {
    let log_dir = tempdir().expect("Couldn't create temp dir...").into_path();
    let excluded_dir = tempdir().expect("Couldn't create temp dir...").into_path();
    let (server, received, shutdown_handle, addr) = common::start_http_ingester();
    let file_path = excluded_dir.join("test.log");
    let symlink_path = log_dir.join("test-symlink.log");
    File::create(&file_path).expect("Couldn't create temp log file...");
    let mut file = OpenOptions::new()
        .append(true)
        .create(true)
        .open(&file_path)
        .unwrap();
    for i in 0..10 {
        writeln!(file, "SAMPLE {}", i).unwrap();
    }
    file.sync_all().unwrap();
    std::os::unix::fs::symlink(&file_path, &symlink_path).unwrap();
<<<<<<< HEAD
    tokio::time::sleep(tokio::time::Duration::from_millis(1000)).await;
=======
    tokio::time::delay_for(tokio::time::Duration::from_millis(1000)).await;
>>>>>>> f60e13c8
    let (server_result, _) = tokio::join!(server, async {
        let settings = AgentSettings::with_mock_ingester(&log_dir.to_str().unwrap(), &addr);
        let mut agent_handle = common::spawn_agent(settings);
        let stderr_reader = agent_handle.stderr.take().unwrap();
        // Consume output
        consume_output(stderr_reader);
<<<<<<< HEAD
        tokio::time::sleep(tokio::time::Duration::from_millis(2000)).await;
=======
        tokio::time::delay_for(tokio::time::Duration::from_millis(2000)).await;
>>>>>>> f60e13c8
        for i in 10..20 {
            writeln!(file, "SAMPLE {}", i).unwrap();
        }
        file.sync_all().unwrap();
        common::force_client_to_flush(&log_dir).await;
        // Wait for the data to be received by the mock ingester
<<<<<<< HEAD
        tokio::time::sleep(tokio::time::Duration::from_millis(2000)).await;
=======
        tokio::time::delay_for(tokio::time::Duration::from_millis(2000)).await;
>>>>>>> f60e13c8
        let map = received.lock().await;
        let file_info = map
            .get(symlink_path.to_str().unwrap())
            .expect("symlink not found");
        for i in 0..20 {
            assert_eq!(file_info.values[i], format!("SAMPLE {}\n", i));
        }
        assert!(map.get(file_path.to_str().unwrap()).is_none());
        agent_handle.kill().expect("Could not kill process");
        shutdown_handle();
    });
    server_result.unwrap();
}

#[tokio::test]
#[cfg_attr(not(feature = "integration_tests"), ignore)]
#[cfg_attr(not(target_os = "linux"), ignore)]
async fn test_symlink_to_symlink_initialization_excluded_file() {
    let log_dir = tempdir().expect("Couldn't create temp dir...").into_path();
    let excluded_dir = tempdir().expect("Couldn't create temp dir...").into_path();
    let (server, received, shutdown_handle, addr) = common::start_http_ingester();
    let file_path = excluded_dir.join("test.log");
    let excluded_symlink_path = excluded_dir.join("test-symlink.log");
    let symlink_path = log_dir.join("test-symlink.log");
    File::create(&file_path).expect("Couldn't create temp log file...");
    let mut file = OpenOptions::new()
        .append(true)
        .create(true)
        .open(&file_path)
        .unwrap();
    for i in 0..10 {
        writeln!(file, "SAMPLE {}", i).unwrap();
    }
    file.sync_all().unwrap();
    std::os::unix::fs::symlink(&file_path, &excluded_symlink_path).unwrap();
    std::os::unix::fs::symlink(&excluded_symlink_path, &symlink_path).unwrap();
<<<<<<< HEAD
    tokio::time::sleep(tokio::time::Duration::from_millis(1000)).await;
=======
    tokio::time::delay_for(tokio::time::Duration::from_millis(1000)).await;
>>>>>>> f60e13c8
    let (server_result, _) = tokio::join!(server, async {
        let settings = AgentSettings::with_mock_ingester(&log_dir.to_str().unwrap(), &addr);
        let mut agent_handle = common::spawn_agent(settings);
        let stderr_reader = agent_handle.stderr.take().unwrap();
        // Consume output
        consume_output(stderr_reader);
<<<<<<< HEAD
        tokio::time::sleep(tokio::time::Duration::from_millis(2000)).await;
=======
        tokio::time::delay_for(tokio::time::Duration::from_millis(2000)).await;
>>>>>>> f60e13c8
        for i in 10..20 {
            writeln!(file, "SAMPLE {}", i).unwrap();
        }
        file.sync_all().unwrap();
        common::force_client_to_flush(&log_dir).await;
        // Wait for the data to be received by the mock ingester
<<<<<<< HEAD
        tokio::time::sleep(tokio::time::Duration::from_millis(2000)).await;
=======
        tokio::time::delay_for(tokio::time::Duration::from_millis(2000)).await;
>>>>>>> f60e13c8
        let map = received.lock().await;
        let file_info = map
            .get(symlink_path.to_str().unwrap())
            .expect("symlink not found");
        for i in 0..20 {
            assert_eq!(file_info.values[i], format!("SAMPLE {}\n", i));
        }
        agent_handle.kill().expect("Could not kill process");
        shutdown_handle();
    });
    server_result.unwrap();
}

#[tokio::test]
#[cfg_attr(not(feature = "integration_tests"), ignore)]
#[cfg_attr(not(target_os = "linux"), ignore)]
<<<<<<< HEAD
=======
async fn test_symlink_to_hardlink_initialization_excluded_file() {
    let _ = env_logger::Builder::from_default_env().try_init();

    let db_dir = tempdir().expect("Couldn't create temp dir...");
    let db_dir_path = db_dir.path();

    let (server, received, shutdown_handle, cert_file, addr) = common::self_signed_https_ingester();

    let log_dir = tempdir().expect("Couldn't create temp dir...").into_path();
    let excluded_dir = tempdir().expect("Couldn't create temp dir...").into_path();
    let file_path = excluded_dir.join("test.log");
    let excluded_hardlink_path = excluded_dir.join("test-hardlink.log");
    let excluded_symlink_path = excluded_dir.join("test-symlink.log");
    let symlink_path = log_dir.join("test-symlink.log");

    File::create(&file_path).expect("Couldn't create temp log file...");
    std::fs::hard_link(&file_path, &excluded_hardlink_path).unwrap();
    let mut file = OpenOptions::new()
        .append(true)
        .create(true)
        .open(&file_path)
        .unwrap();
    for i in 0..10 {
        writeln!(file, "SAMPLE {}", i).unwrap();
    }
    file.sync_all().unwrap();
    std::os::unix::fs::symlink(&file_path, &excluded_symlink_path).unwrap();
    std::os::unix::fs::symlink(&excluded_symlink_path, &symlink_path).unwrap();

    debug!(
        "----{:?}: {}",
        file_path,
        file_path.metadata().unwrap().ino()
    );
    debug!(
        "----{:?}: {}",
        excluded_hardlink_path,
        excluded_hardlink_path.metadata().unwrap().ino()
    );
    debug!(
        "----{:?}: {}",
        excluded_symlink_path,
        excluded_symlink_path.metadata().unwrap().ino()
    );
    debug!(
        "----{:?}: {}",
        symlink_path,
        symlink_path.metadata().unwrap().ino()
    );

    let (server_result, _) = tokio::join!(server, async {
        tokio::time::delay_for(tokio::time::Duration::from_millis(1000)).await;

        let settings = AgentSettings {
            log_dirs: &log_dir.to_str().unwrap(),
            exclusion_regex: Some(r"/var\w*"),
            ssl_cert_file: Some(cert_file.path()),
            lookback: Some("start"),
            state_db_dir: Some(&db_dir_path),
            host: Some(&addr),
            ..Default::default()
        };

        let mut agent_handle = common::spawn_agent(settings.clone());
        let stderr_reader = agent_handle.stderr.take().unwrap();
        // Consume output
        consume_output(stderr_reader);
        tokio::time::delay_for(tokio::time::Duration::from_millis(2000)).await;
        for i in 10..20 {
            writeln!(file, "SAMPLE {}", i).unwrap();
        }
        file.sync_all().unwrap();
        common::force_client_to_flush(&log_dir).await;
        // Wait for the data to be received by the mock ingester
        tokio::time::delay_for(tokio::time::Duration::from_millis(2000)).await;
        {
            let map = received.lock().await;
            let file_info = map
                .get(symlink_path.to_str().unwrap())
                .expect("symlink not found");
            for i in 0..20 {
                assert_eq!(file_info.values[i], format!("SAMPLE {}\n", i));
            }
        }
        agent_handle.kill().expect("Could not kill process");

        tokio::time::delay_for(tokio::time::Duration::from_millis(1000)).await;

        // move 2nd symlink to point to hardlink
        std::fs::remove_file(&excluded_symlink_path).unwrap();
        std::os::unix::fs::symlink(&excluded_hardlink_path, &excluded_symlink_path).unwrap();

        debug!(
            "----{:?}: {}",
            file_path,
            file_path.metadata().unwrap().ino()
        );
        debug!(
            "----{:?}: {}",
            excluded_hardlink_path,
            excluded_hardlink_path.metadata().unwrap().ino()
        );
        debug!(
            "----{:?}: {}",
            excluded_symlink_path,
            excluded_symlink_path.metadata().unwrap().ino()
        );
        debug!(
            "----{:?}: {}",
            symlink_path,
            symlink_path.metadata().unwrap().ino()
        );

        let mut agent_handle = common::spawn_agent(settings);
        let stderr_reader = agent_handle.stderr.take().unwrap();
        // Consume output
        consume_output(stderr_reader);
        tokio::time::delay_for(tokio::time::Duration::from_millis(2000)).await;
        for i in 20..30 {
            writeln!(file, "SAMPLE {}", i).unwrap();
        }
        file.sync_all().unwrap();
        common::force_client_to_flush(&log_dir).await;
        // Wait for the data to be received by the mock ingester
        tokio::time::delay_for(tokio::time::Duration::from_millis(2000)).await;
        let map = received.lock().await;
        let file_info = map
            .get(symlink_path.to_str().unwrap())
            .expect("symlink not found");

        for v in file_info.values.iter() {
            debug!("line: {:?}", v);
        }
        for i in 0..30 {
            assert_eq!(file_info.values[i], format!("SAMPLE {}\n", i));
        }
        agent_handle.kill().expect("Could not kill process");
        tokio::time::delay_for(tokio::time::Duration::from_millis(1000)).await;
        shutdown_handle();
    });
    server_result.unwrap();
}

#[tokio::test]
#[cfg_attr(not(feature = "integration_tests"), ignore)]
#[cfg_attr(not(target_os = "linux"), ignore)]
>>>>>>> f60e13c8
async fn test_symlink_initialization_with_stateful_lookback() {
    let log_dir = tempdir().expect("Couldn't create temp dir...").into_path();
    let excluded_dir = tempdir().expect("Couldn't create temp dir...").into_path();

    let db_dir = tempdir().expect("Couldn't create temp dir...");
    let db_dir_path = db_dir.path();

    let (server, received, shutdown_handle, cert_file, addr) = common::self_signed_https_ingester();

    let file_path = excluded_dir.join("test.log");
    let symlink_path = log_dir.join("test-symlink.log");

    File::create(&file_path).expect("Couldn't create temp log file...");
    let mut file = OpenOptions::new()
        .append(true)
        .create(true)
        .open(&file_path)
        .unwrap();

    for i in 0..10 {
        writeln!(file, "SAMPLE {}", i).unwrap();
    }
    file.sync_all().unwrap();

    std::os::unix::fs::symlink(&file_path, &symlink_path).unwrap();

    let (server_result, _, _) = tokio::join!(
        server,
        async {
            for i in 10..20 {
                writeln!(file, "SAMPLE {}", i).unwrap();
            }
            file.sync_all().unwrap();
            common::force_client_to_flush(&log_dir).await;

            // Wait for the data to be received by the mock ingester
<<<<<<< HEAD
            tokio::time::sleep(tokio::time::Duration::from_millis(5000)).await;
=======
            tokio::time::delay_for(tokio::time::Duration::from_millis(5000)).await;
>>>>>>> f60e13c8

            let map = received.lock().await;
            let file_info = map
                .get(symlink_path.to_str().unwrap())
                .expect("symlink not found");
            for (i, line) in file_info.values.iter().enumerate() {
                assert_eq!(line.as_str(), &format!("SAMPLE {}\n", i));
            }
            shutdown_handle();
        },
        async {
<<<<<<< HEAD
            tokio::time::sleep(tokio::time::Duration::from_millis(100)).await;
=======
            tokio::time::delay_for(tokio::time::Duration::from_millis(100)).await;
>>>>>>> f60e13c8
            let settings = AgentSettings {
                log_dirs: &log_dir.to_str().unwrap(),
                exclusion_regex: Some(r"/var\w*"),
                ssl_cert_file: Some(cert_file.path()),
                lookback: Some("start"),
                state_db_dir: Some(&db_dir_path),
                host: Some(&addr),
                ..Default::default()
            };
            let mut agent_handle = common::spawn_agent(settings.clone());
            let stderr_reader = agent_handle.stderr.take().unwrap();
            // Consume output
            consume_output(stderr_reader);

<<<<<<< HEAD
            tokio::time::sleep(tokio::time::Duration::from_millis(2000)).await;
=======
            tokio::time::delay_for(tokio::time::Duration::from_millis(2000)).await;
>>>>>>> f60e13c8
            agent_handle.kill().expect("Could not kill process");

            let mut agent_handle = common::spawn_agent(settings);
            let stderr_reader = agent_handle.stderr.take().unwrap();
            // Consume output
            consume_output(stderr_reader);
<<<<<<< HEAD
            tokio::time::sleep(tokio::time::Duration::from_millis(500)).await;
=======
            tokio::time::delay_for(tokio::time::Duration::from_millis(500)).await;
>>>>>>> f60e13c8
        }
    );

    server_result.unwrap();
}

#[test]
#[cfg_attr(not(feature = "integration_tests"), ignore)]
fn lookback_stateful_lines_are_delivered() {
    let _ = env_logger::Builder::from_default_env().try_init();

    let db_dir = tempdir().expect("Couldn't create temp dir...");
    let db_dir_path = db_dir.path();
    let dir = tempdir().expect("Couldn't create temp dir...");

    let dir_path = format!("{}/", dir.path().to_str().unwrap());
    let log_lines = "This is a test log line";

    let file_path = dir.path().join("test.log");
    let mut file = File::create(&file_path).expect("Couldn't create temp log file...");

    // Enough bytes to get past the lookback threshold
    let line_write_count = (8192 / (log_lines.as_bytes().len() + 1)) + 1;

    (0..line_write_count)
        .for_each(|_| writeln!(file, "{}", log_lines).expect("Couldn't write to temp log file..."));
    file.sync_all().expect("Failed to sync file");

    // Write initial lines
    debug!("First agent run");
    let (server, received, shutdown_handle, cert_file, addr) = common::self_signed_https_ingester();
    thread::sleep(std::time::Duration::from_millis(250));
    let file_path1 = file_path.clone();
    let file_path_clone = file_path.clone();
    tokio_test::block_on(async {
        let (line_count, _, server) = tokio::join!(
            async {
                tokio::time::sleep(tokio::time::Duration::from_millis(200)).await;
                let mut handle = common::spawn_agent(AgentSettings {
                    log_dirs: &dir_path,
                    exclusion_regex: Some(r"/var\w*"),
                    ssl_cert_file: Some(cert_file.path()),
                    lookback: Some("start"),
                    state_db_dir: Some(&db_dir_path),
                    host: Some(&addr),
                    ..Default::default()
                });

                consume_output(handle.stderr.take().unwrap());

                tokio::time::sleep(tokio::time::Duration::from_millis(5000)).await;

                handle.kill().unwrap();

                debug!("getting lines from {}", &file_path1.to_str().unwrap());
                let line_count = received
                    .lock()
                    .await
                    .get(&file_path1.to_str().unwrap().to_string())
                    .unwrap()
                    .lines;
                shutdown_handle();

                handle.wait().unwrap();
                line_count
            },
            async move {
                tokio::time::sleep(tokio::time::Duration::from_millis(500)).await;
                let mut file = OpenOptions::new()
                    .append(true)
                    .open(&file_path_clone)
                    .expect("Couldn't create temp log file...");
                (0..5).for_each(|_| {
                    writeln!(file, "{}", log_lines).expect("Couldn't write to temp log file...");
                    file.sync_all().expect("Failed to sync file");
                });
                tokio::time::sleep(tokio::time::Duration::from_millis(500)).await;
                file.sync_all().expect("Failed to sync file");
            },
            server
        );
        server.unwrap();
        assert_eq!(line_count, line_write_count + 5);
    });

    debug!("Second agent run");
    // Make sure the agent starts where it left off
    let file_path_clone = file_path.clone();
    let (server, received, shutdown_handle, cert_file, addr) = common::self_signed_https_ingester();
    thread::sleep(std::time::Duration::from_millis(250));
    tokio_test::block_on(async {
        let (line_count, _, server) = tokio::join!(
            async {
                tokio::time::sleep(tokio::time::Duration::from_millis(200)).await;
                let mut handle = common::spawn_agent(AgentSettings {
                    log_dirs: &dir_path,
                    exclusion_regex: Some(r"/var\w*"),
                    ssl_cert_file: Some(cert_file.path()),
                    lookback: Some("start"),
                    state_db_dir: Some(&db_dir_path),
                    host: Some(&addr),
                    ..Default::default()
                });

                let stderr_reader = handle.stderr.take().unwrap();
                consume_output(stderr_reader);
<<<<<<< HEAD
                tokio::time::sleep(tokio::time::Duration::from_millis(3000)).await;
=======
                tokio::time::delay_for(tokio::time::Duration::from_millis(3000)).await;
>>>>>>> f60e13c8

                handle.kill().unwrap();

                debug!("getting lines from {}", &file_path.to_str().unwrap());
                let line_count = received
                    .lock()
                    .await
                    .get(&file_path.to_str().unwrap().to_string())
                    .unwrap()
                    .lines;
                shutdown_handle();

                handle.wait().unwrap();
                line_count
            },
            async move {
                tokio::time::sleep(tokio::time::Duration::from_millis(500)).await;
                let mut file = OpenOptions::new()
                    .append(true)
                    .create(false)
                    .open(&file_path_clone)
                    .expect("Couldn't create temp log file...");
                (0..5).for_each(|_| {
                    writeln!(file, "{}", log_lines).expect("Couldn't write to temp log file...");
                    file.sync_all().expect("Failed to sync file");
                });
                tokio::time::sleep(tokio::time::Duration::from_millis(500)).await;
                file.sync_all().expect("Failed to sync file");
            },
            server
        );
        server.unwrap();
        assert_eq!(line_count, 5);
    });
}<|MERGE_RESOLUTION|>--- conflicted
+++ resolved
@@ -829,17 +829,10 @@
         let mut agent_handle = common::spawn_agent(settings.clone());
         let agent_stderr = agent_handle.stderr.take().unwrap();
         consume_output(agent_stderr);
-<<<<<<< HEAD
         tokio::time::sleep(tokio::time::Duration::from_millis(1_000)).await;
 
         while line_count.load(Ordering::SeqCst) < line_count_target {
             tokio::time::sleep(tokio::time::Duration::from_millis(1_000)).await;
-=======
-        tokio::time::delay_for(tokio::time::Duration::from_millis(1_000)).await;
-
-        while line_count.load(Ordering::SeqCst) < line_count_target {
-            tokio::time::delay_for(tokio::time::Duration::from_millis(1_000)).await;
->>>>>>> f60e13c8
             agent_handle.kill().expect("Could not kill process");
             // Restart it back again
             debug!("Running next agent");
@@ -854,11 +847,7 @@
             .unwrap();
 
         // Give the agent a chance to catch up
-<<<<<<< HEAD
         tokio::time::sleep(tokio::time::Duration::from_millis(10_000)).await;
-=======
-        tokio::time::delay_for(tokio::time::Duration::from_millis(10_000)).await;
->>>>>>> f60e13c8
 
         let map = received.lock().await;
         assert!(map.len() > 0);
@@ -901,32 +890,20 @@
     }
     file.sync_all().unwrap();
     std::os::unix::fs::symlink(&file_path, &symlink_path).unwrap();
-<<<<<<< HEAD
     tokio::time::sleep(tokio::time::Duration::from_millis(1000)).await;
-=======
-    tokio::time::delay_for(tokio::time::Duration::from_millis(1000)).await;
->>>>>>> f60e13c8
     let (server_result, _) = tokio::join!(server, async {
         let settings = AgentSettings::with_mock_ingester(&log_dir.to_str().unwrap(), &addr);
         let mut agent_handle = common::spawn_agent(settings);
         let stderr_reader = agent_handle.stderr.take().unwrap();
         consume_output(stderr_reader);
-<<<<<<< HEAD
         tokio::time::sleep(tokio::time::Duration::from_millis(2000)).await;
-=======
-        tokio::time::delay_for(tokio::time::Duration::from_millis(2000)).await;
->>>>>>> f60e13c8
         for i in 10..20 {
             writeln!(file, "SAMPLE {}", i).unwrap();
         }
         file.sync_all().unwrap();
         common::force_client_to_flush(&log_dir).await;
         // Wait for the data to be received by the mock ingester
-<<<<<<< HEAD
         tokio::time::sleep(tokio::time::Duration::from_millis(2000)).await;
-=======
-        tokio::time::delay_for(tokio::time::Duration::from_millis(2000)).await;
->>>>>>> f60e13c8
         let map = received.lock().await;
         debug!("--TEST MAP KEYS: {:?}", map.keys());
         let file_info = map
@@ -968,33 +945,21 @@
     }
     file.sync_all().unwrap();
     std::os::unix::fs::symlink(&file_path, &symlink_path).unwrap();
-<<<<<<< HEAD
     tokio::time::sleep(tokio::time::Duration::from_millis(1000)).await;
-=======
-    tokio::time::delay_for(tokio::time::Duration::from_millis(1000)).await;
->>>>>>> f60e13c8
     let (server_result, _) = tokio::join!(server, async {
         let settings = AgentSettings::with_mock_ingester(&log_dir.to_str().unwrap(), &addr);
         let mut agent_handle = common::spawn_agent(settings);
         let stderr_reader = agent_handle.stderr.take().unwrap();
         // Consume output
         consume_output(stderr_reader);
-<<<<<<< HEAD
         tokio::time::sleep(tokio::time::Duration::from_millis(2000)).await;
-=======
-        tokio::time::delay_for(tokio::time::Duration::from_millis(2000)).await;
->>>>>>> f60e13c8
         for i in 10..20 {
             writeln!(file, "SAMPLE {}", i).unwrap();
         }
         file.sync_all().unwrap();
         common::force_client_to_flush(&log_dir).await;
         // Wait for the data to be received by the mock ingester
-<<<<<<< HEAD
         tokio::time::sleep(tokio::time::Duration::from_millis(2000)).await;
-=======
-        tokio::time::delay_for(tokio::time::Duration::from_millis(2000)).await;
->>>>>>> f60e13c8
         let map = received.lock().await;
         let file_info = map
             .get(symlink_path.to_str().unwrap())
@@ -1031,33 +996,21 @@
     file.sync_all().unwrap();
     std::os::unix::fs::symlink(&file_path, &excluded_symlink_path).unwrap();
     std::os::unix::fs::symlink(&excluded_symlink_path, &symlink_path).unwrap();
-<<<<<<< HEAD
     tokio::time::sleep(tokio::time::Duration::from_millis(1000)).await;
-=======
-    tokio::time::delay_for(tokio::time::Duration::from_millis(1000)).await;
->>>>>>> f60e13c8
     let (server_result, _) = tokio::join!(server, async {
         let settings = AgentSettings::with_mock_ingester(&log_dir.to_str().unwrap(), &addr);
         let mut agent_handle = common::spawn_agent(settings);
         let stderr_reader = agent_handle.stderr.take().unwrap();
         // Consume output
         consume_output(stderr_reader);
-<<<<<<< HEAD
         tokio::time::sleep(tokio::time::Duration::from_millis(2000)).await;
-=======
-        tokio::time::delay_for(tokio::time::Duration::from_millis(2000)).await;
->>>>>>> f60e13c8
         for i in 10..20 {
             writeln!(file, "SAMPLE {}", i).unwrap();
         }
         file.sync_all().unwrap();
         common::force_client_to_flush(&log_dir).await;
         // Wait for the data to be received by the mock ingester
-<<<<<<< HEAD
         tokio::time::sleep(tokio::time::Duration::from_millis(2000)).await;
-=======
-        tokio::time::delay_for(tokio::time::Duration::from_millis(2000)).await;
->>>>>>> f60e13c8
         let map = received.lock().await;
         let file_info = map
             .get(symlink_path.to_str().unwrap())
@@ -1074,8 +1027,6 @@
 #[tokio::test]
 #[cfg_attr(not(feature = "integration_tests"), ignore)]
 #[cfg_attr(not(target_os = "linux"), ignore)]
-<<<<<<< HEAD
-=======
 async fn test_symlink_to_hardlink_initialization_excluded_file() {
     let _ = env_logger::Builder::from_default_env().try_init();
 
@@ -1127,7 +1078,7 @@
     );
 
     let (server_result, _) = tokio::join!(server, async {
-        tokio::time::delay_for(tokio::time::Duration::from_millis(1000)).await;
+        tokio::time::sleep(tokio::time::Duration::from_millis(1000)).await;
 
         let settings = AgentSettings {
             log_dirs: &log_dir.to_str().unwrap(),
@@ -1143,14 +1094,14 @@
         let stderr_reader = agent_handle.stderr.take().unwrap();
         // Consume output
         consume_output(stderr_reader);
-        tokio::time::delay_for(tokio::time::Duration::from_millis(2000)).await;
+        tokio::time::sleep(tokio::time::Duration::from_millis(2000)).await;
         for i in 10..20 {
             writeln!(file, "SAMPLE {}", i).unwrap();
         }
         file.sync_all().unwrap();
         common::force_client_to_flush(&log_dir).await;
         // Wait for the data to be received by the mock ingester
-        tokio::time::delay_for(tokio::time::Duration::from_millis(2000)).await;
+        tokio::time::sleep(tokio::time::Duration::from_millis(2000)).await;
         {
             let map = received.lock().await;
             let file_info = map
@@ -1162,7 +1113,7 @@
         }
         agent_handle.kill().expect("Could not kill process");
 
-        tokio::time::delay_for(tokio::time::Duration::from_millis(1000)).await;
+        tokio::time::sleep(tokio::time::Duration::from_millis(1000)).await;
 
         // move 2nd symlink to point to hardlink
         std::fs::remove_file(&excluded_symlink_path).unwrap();
@@ -1193,14 +1144,14 @@
         let stderr_reader = agent_handle.stderr.take().unwrap();
         // Consume output
         consume_output(stderr_reader);
-        tokio::time::delay_for(tokio::time::Duration::from_millis(2000)).await;
+        tokio::time::sleep(tokio::time::Duration::from_millis(2000)).await;
         for i in 20..30 {
             writeln!(file, "SAMPLE {}", i).unwrap();
         }
         file.sync_all().unwrap();
         common::force_client_to_flush(&log_dir).await;
         // Wait for the data to be received by the mock ingester
-        tokio::time::delay_for(tokio::time::Duration::from_millis(2000)).await;
+        tokio::time::sleep(tokio::time::Duration::from_millis(2000)).await;
         let map = received.lock().await;
         let file_info = map
             .get(symlink_path.to_str().unwrap())
@@ -1213,7 +1164,7 @@
             assert_eq!(file_info.values[i], format!("SAMPLE {}\n", i));
         }
         agent_handle.kill().expect("Could not kill process");
-        tokio::time::delay_for(tokio::time::Duration::from_millis(1000)).await;
+        tokio::time::sleep(tokio::time::Duration::from_millis(1000)).await;
         shutdown_handle();
     });
     server_result.unwrap();
@@ -1222,7 +1173,6 @@
 #[tokio::test]
 #[cfg_attr(not(feature = "integration_tests"), ignore)]
 #[cfg_attr(not(target_os = "linux"), ignore)]
->>>>>>> f60e13c8
 async fn test_symlink_initialization_with_stateful_lookback() {
     let log_dir = tempdir().expect("Couldn't create temp dir...").into_path();
     let excluded_dir = tempdir().expect("Couldn't create temp dir...").into_path();
@@ -1259,11 +1209,7 @@
             common::force_client_to_flush(&log_dir).await;
 
             // Wait for the data to be received by the mock ingester
-<<<<<<< HEAD
             tokio::time::sleep(tokio::time::Duration::from_millis(5000)).await;
-=======
-            tokio::time::delay_for(tokio::time::Duration::from_millis(5000)).await;
->>>>>>> f60e13c8
 
             let map = received.lock().await;
             let file_info = map
@@ -1275,11 +1221,7 @@
             shutdown_handle();
         },
         async {
-<<<<<<< HEAD
             tokio::time::sleep(tokio::time::Duration::from_millis(100)).await;
-=======
-            tokio::time::delay_for(tokio::time::Duration::from_millis(100)).await;
->>>>>>> f60e13c8
             let settings = AgentSettings {
                 log_dirs: &log_dir.to_str().unwrap(),
                 exclusion_regex: Some(r"/var\w*"),
@@ -1294,22 +1236,14 @@
             // Consume output
             consume_output(stderr_reader);
 
-<<<<<<< HEAD
             tokio::time::sleep(tokio::time::Duration::from_millis(2000)).await;
-=======
-            tokio::time::delay_for(tokio::time::Duration::from_millis(2000)).await;
->>>>>>> f60e13c8
             agent_handle.kill().expect("Could not kill process");
 
             let mut agent_handle = common::spawn_agent(settings);
             let stderr_reader = agent_handle.stderr.take().unwrap();
             // Consume output
             consume_output(stderr_reader);
-<<<<<<< HEAD
             tokio::time::sleep(tokio::time::Duration::from_millis(500)).await;
-=======
-            tokio::time::delay_for(tokio::time::Duration::from_millis(500)).await;
->>>>>>> f60e13c8
         }
     );
 
@@ -1416,11 +1350,7 @@
 
                 let stderr_reader = handle.stderr.take().unwrap();
                 consume_output(stderr_reader);
-<<<<<<< HEAD
                 tokio::time::sleep(tokio::time::Duration::from_millis(3000)).await;
-=======
-                tokio::time::delay_for(tokio::time::Duration::from_millis(3000)).await;
->>>>>>> f60e13c8
 
                 handle.kill().unwrap();
 
