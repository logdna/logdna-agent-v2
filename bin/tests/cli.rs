use crate::common::AgentSettings;
use assert_cmd::prelude::*;
use predicates::prelude::*;
<<<<<<< HEAD

use tempfile::tempdir;

=======
>>>>>>> acc4332a
use std::fs;
use std::fs::File;
use std::io::{BufRead, BufReader, Read, Write};
use std::process::Command;
use std::thread;
use tempfile::tempdir;
mod common;

mod common;

#[test]
fn api_key_missing() {
    let mut cmd = Command::cargo_bin("logdna-agent").unwrap();
    cmd.env_clear()
        .env("RUST_LOG", "debug")
        .assert()
        .stderr(predicate::str::contains(
            "config error: http.ingestion_key is missing",
        ))
        .failure();
}

#[test]
#[cfg_attr(not(feature = "integration_tests"), ignore)]
fn api_key_present() {
    let dir = tempdir().expect("Couldn't create temp dir...");

    let dir_path = format!("{}/", dir.path().to_str().unwrap());

    let before_file_path = dir.path().join("before.log");
    let mut file = File::create(&before_file_path).expect("Couldn't create temp log file...");

<<<<<<< HEAD
    let mut handle = common::spawn_agent(&dir_path);
=======
    let mut handle = common::spawn_agent(AgentSettings::new(&dir_path));
>>>>>>> acc4332a
    // Dump the agent's stdout
    // TODO: assert that it's successfully uploaded

    thread::sleep(std::time::Duration::from_secs(1));

    let log_lines = "This is a test log line\nLook at me, another test log line\nMore log lines....\nAnother log line!";

    writeln!(file, "{}", log_lines).expect("Couldn't write to temp log file...");
    file.sync_all().unwrap();
    thread::sleep(std::time::Duration::from_secs(1));

    let test_file_path = dir.path().join("test.log");
    let mut file = File::create(&test_file_path).expect("Couldn't create temp log file...");

    writeln!(file, "{}", log_lines).expect("Couldn't write to temp log file...");
    file.sync_all().unwrap();
    thread::sleep(std::time::Duration::from_secs(1));

    let test1_file_path = dir.path().join("test1.log");
    let mut file = File::create(&test1_file_path).expect("Couldn't create temp log file...");

    writeln!(file, "{}", log_lines).expect("Couldn't write to temp log file...");
    file.sync_all().unwrap();
    thread::sleep(std::time::Duration::from_secs(1));

    handle.kill().unwrap();
    let mut output = String::new();

    let stderr_ref = handle.stderr.as_mut().unwrap();
    stderr_ref.read_to_string(&mut output).unwrap();

    // Check that the agent logs that it has sent lines from each file
    assert!(
        predicate::str::contains(&format!(
            "watching \"{}\"",
            before_file_path.to_str().unwrap()
        ))
        .eval(&output),
        "'watching' not found in output: {}",
        output
    );
    assert!(predicate::str::contains(&format!(
        "tailer sendings lines for [\"{}\"]",
        before_file_path.to_str().unwrap()
    ))
    .eval(&output));

    assert!(predicate::str::contains(&format!(
        "watching \"{}\"",
        test_file_path.to_str().unwrap()
    ))
    .eval(&output));
    assert!(predicate::str::contains(&format!(
        "tailer sendings lines for [\"{}\"]",
        test_file_path.to_str().unwrap()
    ))
    .eval(&output));

    assert!(predicate::str::contains(&format!(
        "watching \"{}\"",
        test1_file_path.to_str().unwrap()
    ))
    .eval(&output));
    assert!(predicate::str::contains(&format!(
        "tailer sendings lines for [\"{}\"]",
        test1_file_path.to_str().unwrap()
    ))
    .eval(&output));

    handle.wait().unwrap();
}

#[test]
#[cfg_attr(not(feature = "integration_tests"), ignore)]
fn test_read_file_appended_in_the_background() {
    let dir = tempdir().expect("Could not create temp dir").into_path();
<<<<<<< HEAD
    let mut agent_handle = common::spawn_agent(&dir.to_str().unwrap());
=======
    let mut agent_handle = common::spawn_agent(AgentSettings::new(&dir.to_str().unwrap()));
>>>>>>> acc4332a

    let context = common::start_append_to_file(&dir, 5);

    let mut stderr_reader = BufReader::new(agent_handle.stderr.as_mut().unwrap());
    let mut line = String::new();
    let mut occurrences = 0;
    let expected_occurrences = 100;

    for _safeguard in 0..100_000 {
        stderr_reader.read_line(&mut line).unwrap();
        if line.contains("sendings lines for") && line.contains("appended.log") {
            occurrences += 1;
        }
        line.clear();

        if occurrences == expected_occurrences {
            break;
        }
    }

    let total_lines_written = (context.stop_handle)();
    assert!(total_lines_written > 0);
    assert_eq!(occurrences, expected_occurrences);
    agent_handle.kill().unwrap();
}

#[test]
#[cfg_attr(not(feature = "integration_tests"), ignore)]
fn test_append_and_delete() {
    let dir = tempdir().expect("Could not create temp dir").into_path();
    let file_path = dir.join("file1.log");
    File::create(&file_path).expect("Could not create file");

<<<<<<< HEAD
    let mut agent_handle = common::spawn_agent(&dir.to_str().unwrap());
=======
    let mut agent_handle = common::spawn_agent(AgentSettings::new(&dir.to_str().unwrap()));
>>>>>>> acc4332a

    let mut stderr_reader = BufReader::new(agent_handle.stderr.as_mut().unwrap());

    common::wait_for_file_event("initialized", &file_path, &mut stderr_reader);
    common::append_to_file(&file_path, 10_000, 50).expect("Could not append");
    fs::remove_file(&file_path).expect("Could not remove file");

    // Immediately, start appending in a new file
    common::append_to_file(&file_path, 5, 5).expect("Could not append");

    common::wait_for_file_event("unwatching", &file_path, &mut stderr_reader);
    common::wait_for_file_event("added", &file_path, &mut stderr_reader);

    common::assert_agent_running(&mut agent_handle);

    agent_handle.kill().expect("Could not kill process");
}

#[test]
#[cfg_attr(not(feature = "integration_tests"), ignore)]
fn test_append_and_move() {
    let dir = tempdir().expect("Could not create temp dir").into_path();
    let file1_path = dir.join("file1.log");
    let file2_path = dir.join("file2.log");
    File::create(&file1_path).expect("Could not create file");

<<<<<<< HEAD
    let mut agent_handle = common::spawn_agent(&dir.to_str().unwrap());
=======
    let mut agent_handle = common::spawn_agent(AgentSettings::new(&dir.to_str().unwrap()));
>>>>>>> acc4332a
    let mut stderr_reader = BufReader::new(agent_handle.stderr.as_mut().unwrap());

    common::wait_for_file_event("initialized", &file1_path, &mut stderr_reader);
    common::append_to_file(&file1_path, 10_000, 50).expect("Could not append");
    fs::rename(&file1_path, &file2_path).expect("Could not move file");
    fs::remove_file(&file2_path).expect("Could not remove file");

    // Immediately, start appending in a new file
    common::append_to_file(&file1_path, 5, 5).expect("Could not append");

    // Should be added back
    common::wait_for_file_event("added", &file1_path, &mut stderr_reader);

    common::assert_agent_running(&mut agent_handle);

    agent_handle.kill().expect("Could not kill process");
}

#[test]
#[cfg_attr(not(feature = "integration_tests"), ignore)]
fn test_truncate_file() {
    // K8s uses copytruncate, see https://github.com/kubernetes/kubernetes/issues/38495
    let dir = tempdir().expect("Could not create temp dir").into_path();
    let file_path = dir.join("file1.log");
    common::append_to_file(&file_path, 100, 50).expect("Could not append");

<<<<<<< HEAD
    let mut agent_handle = common::spawn_agent(&dir.to_str().unwrap());
=======
    let mut agent_handle = common::spawn_agent(AgentSettings::new(&dir.to_str().unwrap()));
>>>>>>> acc4332a

    let mut stderr_reader = BufReader::new(agent_handle.stderr.as_mut().unwrap());

    common::wait_for_file_event("initialized", &file_path, &mut stderr_reader);
    common::append_to_file(&file_path, 10_000, 20).expect("Could not append");
    common::truncate_file(&file_path).expect("Could not truncate file");

    // Immediately, start appending to the truncated file
    common::append_to_file(&file_path, 5, 5).expect("Could not append");
    common::wait_for_file_event("truncated", &file_path, &mut stderr_reader);

    // Continue appending
    common::append_to_file(&file_path, 100, 5).expect("Could not append");
    common::wait_for_file_event("tailer sendings lines", &file_path, &mut stderr_reader);

    common::assert_agent_running(&mut agent_handle);

    agent_handle.kill().expect("Could not kill process");
}

#[test]
#[cfg_attr(not(feature = "integration_tests"), ignore)]
<<<<<<< HEAD
=======
fn test_exclusion_rules() {
    let dir = tempdir().expect("Could not create temp dir").into_path();
    let included_file = dir.join("file1.log");
    let excluded_file = dir.join("file2.log");
    common::append_to_file(&included_file, 100, 50).expect("Could not append");
    common::append_to_file(&excluded_file, 100, 50).expect("Could not append");

    let mut agent_handle = common::spawn_agent(AgentSettings {
        log_dirs: &dir.to_str().unwrap(),
        exclusion_regex: Some(r"\w+ile2\.\w{3}"),
    });

    let mut stderr_reader = BufReader::new(agent_handle.stderr.as_mut().unwrap());

    let lines = common::wait_for_file_event("initialized", &included_file, &mut stderr_reader);

    let matches_excluded_file = predicate::str::is_match(r"initialized [^\n]*file2\.log").unwrap();
    assert!(
        !matches_excluded_file.eval(&lines),
        "file2.log should have been excluded"
    );

    // Continue appending
    common::append_to_file(&included_file, 100, 5).expect("Could not append");
    let lines =
        common::wait_for_file_event("tailer sendings lines", &included_file, &mut stderr_reader);
    assert!(
        !matches_excluded_file.eval(&lines),
        "file2.log should have been excluded"
    );

    common::assert_agent_running(&mut agent_handle);

    agent_handle.kill().expect("Could not kill process");
}

#[test]
#[cfg_attr(not(feature = "integration_tests"), ignore)]
>>>>>>> acc4332a
#[cfg_attr(not(target_os = "linux"), ignore)]
fn test_dangling_symlinks() {
    let log_dir = tempdir().expect("Could not create temp dir").into_path();
    let data_dir = tempdir().expect("Could not create temp dir").into_path();
    let file_path = data_dir.join("file1.log");
    let symlink_path = log_dir.join("file1.log");
    common::append_to_file(&file_path, 100, 50).expect("Could not append");

<<<<<<< HEAD
    let mut agent_handle = common::spawn_agent(&log_dir.to_str().unwrap());
=======
    let mut agent_handle = common::spawn_agent(AgentSettings::new(&log_dir.to_str().unwrap()));
>>>>>>> acc4332a
    let mut stderr_reader = BufReader::new(agent_handle.stderr.as_mut().unwrap());

    std::os::unix::fs::symlink(&file_path, &symlink_path).unwrap();
    common::wait_for_file_event("initialized", &file_path, &mut stderr_reader);
    common::append_to_file(&file_path, 100, 20).expect("Could not append");

    // Remove original file first
    fs::remove_file(&file_path).expect("Could not remove file");

    common::wait_for_file_event("unwatching", &file_path, &mut stderr_reader);

    // Remove the dangling symlink also
    fs::remove_file(&symlink_path).expect("Could not remove symlink");
    common::wait_for_file_event("unwatching", &file_path, &mut stderr_reader);

    common::assert_agent_running(&mut agent_handle);
    agent_handle.kill().expect("Could not kill process");
}

#[test]
#[cfg_attr(not(feature = "integration_tests"), ignore)]
#[cfg_attr(not(target_os = "linux"), ignore)]
fn test_append_after_symlinks_delete() {
    let log_dir = tempdir().expect("Could not create temp dir").into_path();
    let data_dir = tempdir().expect("Could not create temp dir").into_path();
    let file_path = data_dir.join("file1.log");
    let symlink_path = log_dir.join("file1.log");
    common::append_to_file(&file_path, 100, 50).expect("Could not append");

<<<<<<< HEAD
    let mut agent_handle = common::spawn_agent(&log_dir.to_str().unwrap());
=======
    let mut agent_handle = common::spawn_agent(AgentSettings::new(&log_dir.to_str().unwrap()));
>>>>>>> acc4332a
    let mut stderr_reader = BufReader::new(agent_handle.stderr.as_mut().unwrap());

    std::os::unix::fs::symlink(&file_path, &symlink_path).unwrap();
    common::wait_for_file_event("initialized", &file_path, &mut stderr_reader);
    common::append_to_file(&file_path, 100, 20).expect("Could not append");

    // Remove symlink first
    fs::remove_file(&symlink_path).expect("Could not remove symlink");

    // Append to the original file
    common::append_to_file(&file_path, 1_000, 20).expect("Could not append");

    // Delete the original file
    fs::remove_file(&file_path).expect("Could not remove file");

    common::assert_agent_running(&mut agent_handle);
    agent_handle.kill().expect("Could not kill process");
}

#[test]
#[cfg_attr(not(feature = "integration_tests"), ignore)]
#[cfg_attr(not(target_os = "linux"), ignore)]
fn test_directory_symlinks_delete() {
    let log_dir = tempdir().expect("Could not create temp dir").into_path();
    let data_dir = tempdir().expect("Could not create temp dir").into_path();

    let dir_1_path = data_dir.join("dir_1");
    let dir_1_1_path = dir_1_path.join("dir_1_1");
    let dir_1_2_path = dir_1_path.join("dir_1_2");
    let dir_1_2_1_path = dir_1_2_path.join("dir_1_2_1");
    let file1_path = dir_1_1_path.join("file1.log");
    let file2_path = dir_1_2_1_path.join("file2.log");
    let file3_path = dir_1_2_1_path.join("file3.log");
    let symlink_path = log_dir.join("dir_1_link");

    common::create_dirs(&[&dir_1_path, &dir_1_1_path, &dir_1_2_path, &dir_1_2_1_path]);

    common::append_to_file(&file1_path, 100, 50).expect("Could not append");
    common::append_to_file(&file2_path, 100, 50).expect("Could not append");
    common::append_to_file(&file3_path, 100, 50).expect("Could not append");

<<<<<<< HEAD
    let mut agent_handle = common::spawn_agent(&log_dir.to_str().unwrap());
=======
    let mut agent_handle = common::spawn_agent(AgentSettings::new(&log_dir.to_str().unwrap()));
>>>>>>> acc4332a
    let mut stderr_reader = BufReader::new(agent_handle.stderr.as_mut().unwrap());

    std::os::unix::fs::symlink(&dir_1_path, &symlink_path).unwrap();

    common::wait_for_file_event("initialized", &file1_path, &mut stderr_reader);

    common::append_to_file(&file1_path, 1_000, 50).expect("Could not append");
    common::append_to_file(&file2_path, 1_000, 50).expect("Could not append");
    common::append_to_file(&file3_path, 1_000, 50).expect("Could not append");

    fs::remove_file(&symlink_path).expect("Could not remove symlink");

    common::wait_for_file_event("unwatching", &file3_path, &mut stderr_reader);

    common::assert_agent_running(&mut agent_handle);
    agent_handle.kill().expect("Could not kill process");
}<|MERGE_RESOLUTION|>--- conflicted
+++ resolved
@@ -1,19 +1,13 @@
 use crate::common::AgentSettings;
 use assert_cmd::prelude::*;
 use predicates::prelude::*;
-<<<<<<< HEAD
-
-use tempfile::tempdir;
-
-=======
->>>>>>> acc4332a
+
 use std::fs;
 use std::fs::File;
 use std::io::{BufRead, BufReader, Read, Write};
 use std::process::Command;
 use std::thread;
 use tempfile::tempdir;
-mod common;
 
 mod common;
 
@@ -39,11 +33,7 @@
     let before_file_path = dir.path().join("before.log");
     let mut file = File::create(&before_file_path).expect("Couldn't create temp log file...");
 
-<<<<<<< HEAD
-    let mut handle = common::spawn_agent(&dir_path);
-=======
     let mut handle = common::spawn_agent(AgentSettings::new(&dir_path));
->>>>>>> acc4332a
     // Dump the agent's stdout
     // TODO: assert that it's successfully uploaded
 
@@ -120,11 +110,7 @@
 #[cfg_attr(not(feature = "integration_tests"), ignore)]
 fn test_read_file_appended_in_the_background() {
     let dir = tempdir().expect("Could not create temp dir").into_path();
-<<<<<<< HEAD
-    let mut agent_handle = common::spawn_agent(&dir.to_str().unwrap());
-=======
     let mut agent_handle = common::spawn_agent(AgentSettings::new(&dir.to_str().unwrap()));
->>>>>>> acc4332a
 
     let context = common::start_append_to_file(&dir, 5);
 
@@ -158,11 +144,7 @@
     let file_path = dir.join("file1.log");
     File::create(&file_path).expect("Could not create file");
 
-<<<<<<< HEAD
-    let mut agent_handle = common::spawn_agent(&dir.to_str().unwrap());
-=======
     let mut agent_handle = common::spawn_agent(AgentSettings::new(&dir.to_str().unwrap()));
->>>>>>> acc4332a
 
     let mut stderr_reader = BufReader::new(agent_handle.stderr.as_mut().unwrap());
 
@@ -189,11 +171,7 @@
     let file2_path = dir.join("file2.log");
     File::create(&file1_path).expect("Could not create file");
 
-<<<<<<< HEAD
-    let mut agent_handle = common::spawn_agent(&dir.to_str().unwrap());
-=======
     let mut agent_handle = common::spawn_agent(AgentSettings::new(&dir.to_str().unwrap()));
->>>>>>> acc4332a
     let mut stderr_reader = BufReader::new(agent_handle.stderr.as_mut().unwrap());
 
     common::wait_for_file_event("initialized", &file1_path, &mut stderr_reader);
@@ -220,11 +198,7 @@
     let file_path = dir.join("file1.log");
     common::append_to_file(&file_path, 100, 50).expect("Could not append");
 
-<<<<<<< HEAD
-    let mut agent_handle = common::spawn_agent(&dir.to_str().unwrap());
-=======
     let mut agent_handle = common::spawn_agent(AgentSettings::new(&dir.to_str().unwrap()));
->>>>>>> acc4332a
 
     let mut stderr_reader = BufReader::new(agent_handle.stderr.as_mut().unwrap());
 
@@ -247,8 +221,6 @@
 
 #[test]
 #[cfg_attr(not(feature = "integration_tests"), ignore)]
-<<<<<<< HEAD
-=======
 fn test_exclusion_rules() {
     let dir = tempdir().expect("Could not create temp dir").into_path();
     let included_file = dir.join("file1.log");
@@ -287,7 +259,6 @@
 
 #[test]
 #[cfg_attr(not(feature = "integration_tests"), ignore)]
->>>>>>> acc4332a
 #[cfg_attr(not(target_os = "linux"), ignore)]
 fn test_dangling_symlinks() {
     let log_dir = tempdir().expect("Could not create temp dir").into_path();
@@ -296,11 +267,7 @@
     let symlink_path = log_dir.join("file1.log");
     common::append_to_file(&file_path, 100, 50).expect("Could not append");
 
-<<<<<<< HEAD
-    let mut agent_handle = common::spawn_agent(&log_dir.to_str().unwrap());
-=======
     let mut agent_handle = common::spawn_agent(AgentSettings::new(&log_dir.to_str().unwrap()));
->>>>>>> acc4332a
     let mut stderr_reader = BufReader::new(agent_handle.stderr.as_mut().unwrap());
 
     std::os::unix::fs::symlink(&file_path, &symlink_path).unwrap();
@@ -330,11 +297,7 @@
     let symlink_path = log_dir.join("file1.log");
     common::append_to_file(&file_path, 100, 50).expect("Could not append");
 
-<<<<<<< HEAD
-    let mut agent_handle = common::spawn_agent(&log_dir.to_str().unwrap());
-=======
     let mut agent_handle = common::spawn_agent(AgentSettings::new(&log_dir.to_str().unwrap()));
->>>>>>> acc4332a
     let mut stderr_reader = BufReader::new(agent_handle.stderr.as_mut().unwrap());
 
     std::os::unix::fs::symlink(&file_path, &symlink_path).unwrap();
@@ -376,11 +339,7 @@
     common::append_to_file(&file2_path, 100, 50).expect("Could not append");
     common::append_to_file(&file3_path, 100, 50).expect("Could not append");
 
-<<<<<<< HEAD
-    let mut agent_handle = common::spawn_agent(&log_dir.to_str().unwrap());
-=======
     let mut agent_handle = common::spawn_agent(AgentSettings::new(&log_dir.to_str().unwrap()));
->>>>>>> acc4332a
     let mut stderr_reader = BufReader::new(agent_handle.stderr.as_mut().unwrap());
 
     std::os::unix::fs::symlink(&dir_1_path, &symlink_path).unwrap();
